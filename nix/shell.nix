--- conflicted
+++ resolved
@@ -56,19 +56,11 @@
 
     # Some you may need to get some other way.
     buildInputs = [
-<<<<<<< HEAD
-      pkgs.llvm_9
-      pysisyphusDev
-      pkgs.psi4Unstable
-      pkgs.gdma
-      pkgs.xtb
-=======
       pkgs.niv
       pkgs.qchem.pysisyphus
       pkgs.qchem.psi4Unstable
       pkgs.qchem.gdma
       pkgs.qchem.xtb
->>>>>>> 42495d6d
     ];
 
     # Setup a runtime with QC wrappers available.
