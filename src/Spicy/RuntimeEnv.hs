{-# OPTIONS_GHC -Wno-incomplete-record-updates #-}
{-# OPTIONS_GHC -Wno-partial-fields #-}

-- |
-- Module      : Spicy.RuntimeEnv
-- Description : Definition of a runtime environment in Spicy.
-- Copyright   : Phillip Seeber, 2020
-- License     : GPL-3
-- Maintainer  : phillip.seeber@uni-jena.de
-- Stability   : experimental
-- Portability : POSIX, Windows
--
-- This module collects all type and typeclass definitions for Spicy in a single place. This makes the
-- implementation of RIO's @Has*@ typeclasses more consistent, than scattering type definitions across
-- modules.
module Spicy.RuntimeEnv
  ( SpicyEnv (..),
    WrapperConfigs (..),
    HasWrapperConfigs (..),
    Motion (..),
    HasMotion (..),
    CalcSlot (..),
    HasCalcSlot (..),
    IPI (..),
  )
where

import Data.Aeson
import Optics
import RIO hiding (Lens', Vector, lens)
import RIO.Process (HasProcessContext (..), ProcessContext)
import Spicy.Aeson
import Spicy.Common
import Spicy.InputFile hiding (MD, molecule)
import Spicy.Molecule hiding (pysisyphus)
import Spicy.Wrapper.IPI.Types

----------------------------------------------------------------------------------------------------

-- | Definition of the current 'State' in the execution of Spicy.
data SpicyEnv = SpicyEnv
  { -- | The current state of the molecule with all information
    --   up to date. This also includes the 'Seq' of
    --   calculations to perform on each layer.import Spicy.Aeson
    molecule :: !(TVar Molecule),
    -- | This is the input file and contains the definition of
    --   which kind of calculation to do. This should be set in
    --   the beginning and never change.
    calculation :: !InputFile,
    -- | Configuration files with Maps of environment variables
    --   to set before launching a program.
    wrapperConfigs :: !WrapperConfigs,
    -- | Contains optimisation counters, MD counters and so on.
    motion :: !(TVar Motion),
    -- | A logging function for RIO.
    logFunc :: !LogFunc,
    -- | A process context for RIO.
    procCntxt :: !ProcessContext,
    -- | The current calculation to be performed by the calculator thread.
    calcSlot :: !CalcSlot
  }
  deriving (Generic)

-- Lenses
instance (k ~ A_Lens, a ~ TVar Molecule, b ~ a) => LabelOptic "molecule" k SpicyEnv SpicyEnv a b where
  labelOptic = lens molecule $ \s b -> s {molecule = b}

instance (k ~ A_Lens, a ~ InputFile, b ~ a) => LabelOptic "calculation" k SpicyEnv SpicyEnv a b where
  labelOptic = lens calculation $ \s b -> s {calculation = b}

instance (k ~ A_Lens, a ~ WrapperConfigs, b ~ a) => LabelOptic "wrapperConfigs" k SpicyEnv SpicyEnv a b where
  labelOptic = lens wrapperConfigs $ \s b -> s {wrapperConfigs = b}

instance (k ~ A_Lens, a ~ TVar Motion, b ~ a) => LabelOptic "motion" k SpicyEnv SpicyEnv a b where
  labelOptic = lens motion $ \s b -> s {motion = b}

instance (k ~ A_Lens, a ~ LogFunc, b ~ a) => LabelOptic "logFunc" k SpicyEnv SpicyEnv a b where
  labelOptic = lens logFunc $ \s b -> s {logFunc = b}

instance (k ~ A_Lens, a ~ ProcessContext, b ~ a) => LabelOptic "procCntxt" k SpicyEnv SpicyEnv a b where
  labelOptic = lens procCntxt $ \s b -> s {procCntxt = b}

instance (k ~ A_Lens, a ~ CalcSlot, b ~ a) => LabelOptic "calcSlot" k SpicyEnv SpicyEnv a b where
  labelOptic = lens calcSlot $ \s b -> s {calcSlot = b}

-- Reader Classes
instance HasMotion SpicyEnv where
  motionL = #motion

instance HasInputFile SpicyEnv where
  inputFileL = #calculation

instance HasMolecule SpicyEnv where
  moleculeL = #molecule

instance HasWrapperConfigs SpicyEnv where
  wrapperConfigsL = #wrapperConfigs

instance HasLogFunc SpicyEnv where
  logFuncL = toLensVL #logFunc

instance HasProcessContext SpicyEnv where
  processContextL = toLensVL #procCntxt

instance HasCalcSlot SpicyEnv where
  calcSlotL = #calcSlot

----------------------------------------------------------------------------------------------------

-- | The command to use for launching the wrapped programs. Alls arguments are meant to be passed to
-- those wrappers.
data WrapperConfigs = WrapperConfigs
  { psi4 :: Maybe JFilePath,
    nwchem :: Maybe JFilePath,
    gdma :: Maybe JFilePath,
    ipi :: Maybe JFilePath,
    pysisyphus :: Maybe JFilePath,
    xtb :: Maybe JFilePath
  }
  deriving (Show, Generic)

instance ToJSON WrapperConfigs where
  toEncoding = genericToEncoding spicyJOption

instance FromJSON WrapperConfigs

-- Lenses
instance (k ~ A_Lens, a ~ Maybe JFilePath, b ~ a) => LabelOptic "psi4" k WrapperConfigs WrapperConfigs a b where
  labelOptic = lens psi4 $ \s b -> s {psi4 = b}

instance (k ~ A_Lens, a ~ Maybe JFilePath, b ~ a) => LabelOptic "nwchem" k WrapperConfigs WrapperConfigs a b where
  labelOptic = lens nwchem $ \s b -> s {nwchem = b}

instance (k ~ A_Lens, a ~ Maybe JFilePath, b ~ a) => LabelOptic "gdma" k WrapperConfigs WrapperConfigs a b where
  labelOptic = lens gdma $ \s b -> s {gdma = b}

instance (k ~ A_Lens, a ~ Maybe JFilePath, b ~ a) => LabelOptic "ipi" k WrapperConfigs WrapperConfigs a b where
  labelOptic = lens (ipi :: WrapperConfigs -> Maybe JFilePath) $ \s b -> (s {ipi = b} :: WrapperConfigs)

instance (k ~ A_Lens, a ~ Maybe JFilePath, b ~ a) => LabelOptic "pysisyphus" k WrapperConfigs WrapperConfigs a b where
  labelOptic = lens pysisyphus $ \s b -> s {pysisyphus = b}

instance (k ~ A_Lens, a ~ Maybe JFilePath, b ~ a) => LabelOptic "xtb" k WrapperConfigs WrapperConfigs a b where
  labelOptic = lens xtb $ \s b -> s {xtb = b}

instance (k ~ A_Lens, a ~ Maybe JFilePath, b ~ a) => LabelOptic "xtb" k WrapperConfigs WrapperConfigs a b where
  labelOptic = lens xtb $ \s b -> s {xtb = b}

-- Reader Classes
class HasWrapperConfigs env where
  wrapperConfigsL :: Lens' env WrapperConfigs

instance HasWrapperConfigs WrapperConfigs where
  wrapperConfigsL = castOptic simple

----------------------------------------------------------------------------------------------------

-- | Defining the curent state of Motion in either an Optimisation or MD run.
data Motion = Motion
  { -- | The counter of outer optimisation steps (whole system as one with transformed gradients).
    outerCycle :: Int,
    -- | The counter for inner optimisation cycles on each 'MolID' of the 'Molecule' separately.
    innerCycles :: Map MolID Int
  }
  deriving (Show, Generic)

-- Reader classes.
class HasMotion env where
  motionL :: Lens' env (TVar Motion)

-- Lenses
instance (k ~ A_Lens, a ~ Int, b ~ a) => LabelOptic "outerCycle" k Motion Motion a b where
  labelOptic = lens outerCycle $ \s b -> s {outerCycle = b}

instance (k ~ A_Lens, a ~ Map MolID Int, b ~ a) => LabelOptic "innerCycles" k Motion Motion a b where
  labelOptic = lens innerCycles $ \s b -> s {innerCycles = b}

----------------------------------------------------------------------------------------------------

-- | Configuration settings for the calculation slot, that executes the wrapper calculations. It has
-- an input and an output variable.
data CalcSlot = CalcSlot
  { -- | The calculation ID that shall be processed. Must be emptied at the **end** of the
    -- calculation, not already after the calculation has started.
    input :: TMVar CalcID,
    -- | The finished result. Should be taken and emptied by the consumer.
    output :: TMVar Molecule
  }

-- Default Class
instance DefaultIO CalcSlot where
  defIO = do
    calcSlotIn <- newEmptyTMVarIO
    calcSlotOut <- newEmptyTMVarIO
    return CalcSlot {input = calcSlotIn, output = calcSlotOut}

-- Reader Classes
class HasCalcSlot env where
  calcSlotL :: Lens' env CalcSlot

instance HasCalcSlot CalcSlot where
  calcSlotL = castOptic simple

-- Lenses
instance (k ~ A_Lens, a ~ TMVar CalcID, b ~ a) => LabelOptic "input" k CalcSlot CalcSlot a b where
  labelOptic = lens (input :: CalcSlot -> TMVar CalcID) $ \s b -> (s {input = b} :: CalcSlot)

instance (k ~ A_Lens, a ~ TMVar Molecule, b ~ a) => LabelOptic "output" k CalcSlot CalcSlot a b where
<<<<<<< HEAD
  labelOptic = lens (output :: CalcSlot -> TMVar Molecule) $ \s b -> (s {output = b} :: CalcSlot)
=======
  labelOptic = lens (\s -> (output :: CalcSlot -> TMVar Molecule) s) $ \s b -> (s {output = b} :: CalcSlot)

----------------------------------------------------------------------------------------------------

-- | The status of the i-PI server. This is not part of the protocol but there so tell a client if
-- we can already connect and if it needs to continue delivering data.
data IPIServerStatus = MoreData | Done deriving (Eq, Show)

-- | i-PI communication settings and variables. Generic over i-PI implementations.
data IPI = IPI
  { -- | The network socket used for communication with the server.
    socket :: Socket,
    -- | The address of the socket in use.
    socketAddr :: SockAddr,
    -- | Input channel. When this variable is filled the i-PI server starts its calculation of
    -- new positions.
    input :: TMVar ForceData,
    -- | Output channel. When the i-PI server has finished its calculation, these values will be
    -- filled and are ready to be consumed by Spicy.
    output :: TMVar PosData,
    -- | Working directory of the process.
    workDir :: Path.AbsRelDir,
    -- | The path to a coordinate file, used to initialise the i-PI server with coordinates.
    initCoords :: Path.AbsRelFile,
    -- | The status of the i-PI server.
    status :: TMVar IPIServerStatus
  }

-- Lenses
instance (k ~ A_Lens, a ~ Socket, b ~ a) => LabelOptic "socket" k IPI IPI a b where
  labelOptic = lens (\s -> (socket :: IPI -> Socket) s) $ \s b -> s {socket = b}

instance (k ~ A_Lens, a ~ SockAddr, b ~ a) => LabelOptic "socketAddr" k IPI IPI a b where
  labelOptic = lens (\s -> socketAddr s) $ \s b -> s {socketAddr = b}

instance (k ~ A_Lens, a ~ TMVar ForceData, b ~ a) => LabelOptic "input" k IPI IPI a b where
  labelOptic = lens (\s -> (input :: IPI -> TMVar ForceData) s) $ \s b -> (s {input = b} :: IPI)

instance (k ~ A_Lens, a ~ TMVar PosData, b ~ a) => LabelOptic "output" k IPI IPI a b where
  labelOptic = lens (\s -> (output :: IPI -> TMVar PosData) s) $ \s b -> (s {output = b} :: IPI)

instance (k ~ A_Lens, a ~ Path.AbsRelDir, b ~ a) => LabelOptic "workDir" k IPI IPI a b where
  labelOptic = lens (\s -> workDir s) $ \s b -> s {workDir = b}

instance (k ~ A_Lens, a ~ Path.AbsRelFile, b ~ a) => LabelOptic "initCoords" k IPI IPI a b where
  labelOptic = lens (\s -> initCoords s) $ \s b -> s {initCoords = b}

instance (k ~ A_Lens, a ~ TMVar IPIServerStatus, b ~ a) => LabelOptic "status" k IPI IPI a b where
  labelOptic = lens (\s -> status s) $ \s b -> s {status = b}
>>>>>>> d1a0cfbd
<|MERGE_RESOLUTION|>--- conflicted
+++ resolved
@@ -206,56 +206,4 @@
   labelOptic = lens (input :: CalcSlot -> TMVar CalcID) $ \s b -> (s {input = b} :: CalcSlot)
 
 instance (k ~ A_Lens, a ~ TMVar Molecule, b ~ a) => LabelOptic "output" k CalcSlot CalcSlot a b where
-<<<<<<< HEAD
-  labelOptic = lens (output :: CalcSlot -> TMVar Molecule) $ \s b -> (s {output = b} :: CalcSlot)
-=======
-  labelOptic = lens (\s -> (output :: CalcSlot -> TMVar Molecule) s) $ \s b -> (s {output = b} :: CalcSlot)
-
-----------------------------------------------------------------------------------------------------
-
--- | The status of the i-PI server. This is not part of the protocol but there so tell a client if
--- we can already connect and if it needs to continue delivering data.
-data IPIServerStatus = MoreData | Done deriving (Eq, Show)
-
--- | i-PI communication settings and variables. Generic over i-PI implementations.
-data IPI = IPI
-  { -- | The network socket used for communication with the server.
-    socket :: Socket,
-    -- | The address of the socket in use.
-    socketAddr :: SockAddr,
-    -- | Input channel. When this variable is filled the i-PI server starts its calculation of
-    -- new positions.
-    input :: TMVar ForceData,
-    -- | Output channel. When the i-PI server has finished its calculation, these values will be
-    -- filled and are ready to be consumed by Spicy.
-    output :: TMVar PosData,
-    -- | Working directory of the process.
-    workDir :: Path.AbsRelDir,
-    -- | The path to a coordinate file, used to initialise the i-PI server with coordinates.
-    initCoords :: Path.AbsRelFile,
-    -- | The status of the i-PI server.
-    status :: TMVar IPIServerStatus
-  }
-
--- Lenses
-instance (k ~ A_Lens, a ~ Socket, b ~ a) => LabelOptic "socket" k IPI IPI a b where
-  labelOptic = lens (\s -> (socket :: IPI -> Socket) s) $ \s b -> s {socket = b}
-
-instance (k ~ A_Lens, a ~ SockAddr, b ~ a) => LabelOptic "socketAddr" k IPI IPI a b where
-  labelOptic = lens (\s -> socketAddr s) $ \s b -> s {socketAddr = b}
-
-instance (k ~ A_Lens, a ~ TMVar ForceData, b ~ a) => LabelOptic "input" k IPI IPI a b where
-  labelOptic = lens (\s -> (input :: IPI -> TMVar ForceData) s) $ \s b -> (s {input = b} :: IPI)
-
-instance (k ~ A_Lens, a ~ TMVar PosData, b ~ a) => LabelOptic "output" k IPI IPI a b where
-  labelOptic = lens (\s -> (output :: IPI -> TMVar PosData) s) $ \s b -> (s {output = b} :: IPI)
-
-instance (k ~ A_Lens, a ~ Path.AbsRelDir, b ~ a) => LabelOptic "workDir" k IPI IPI a b where
-  labelOptic = lens (\s -> workDir s) $ \s b -> s {workDir = b}
-
-instance (k ~ A_Lens, a ~ Path.AbsRelFile, b ~ a) => LabelOptic "initCoords" k IPI IPI a b where
-  labelOptic = lens (\s -> initCoords s) $ \s b -> s {initCoords = b}
-
-instance (k ~ A_Lens, a ~ TMVar IPIServerStatus, b ~ a) => LabelOptic "status" k IPI IPI a b where
-  labelOptic = lens (\s -> status s) $ \s b -> s {status = b}
->>>>>>> d1a0cfbd
+  labelOptic = lens (output :: CalcSlot -> TMVar Molecule) $ \s b -> (s {output = b} :: CalcSlot)