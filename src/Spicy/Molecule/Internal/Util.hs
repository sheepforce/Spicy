-- |
-- Module      : Spicy.Molecule.Internal.Util
-- Description : Utilities to manipulate basic molecular data structures.
-- Copyright   : Phillip Seeber, 2021
-- License     : GPL-3
-- Maintainer  : phillip.seeber@uni-jena.de
-- Stability   : experimental
-- Portability : POSIX, Windows
--
-- This module provides functions to manipulate basic data structures of 'Molecule's, such as indexing.
module Spicy.Molecule.Internal.Util
  ( checkMolecule,
    molMap,
    molMapWithMolID,
    molTraverse,
    molTraverseWithID,
    molFoldl,
    molFoldlWithMolID,
    isAtomLink,
    reIndexMolecule,
    reIndex2BaseMolecule,
    getMaxAtomIndex,
    groupTupleSeq,
    groupBy,
    findAtomInSubMols,
    findAtomInFragment,
    getNElectrons,
    getCappedAtoms,
    getMolByID,
    molIDLensGen,
    getCalcByID,
    calcIDLensGen,
    newSubLayer,
    createLinkAtom,
    calcLinkCoords,
    addAtom,
    removeAtom,
    BondOperation (..),
    changeBond,
    getCoordinatesAs3NMatrix,
    distMat,
    getDenseSparseMapping,
    getSparseDenseMapping,
    getAtomsAsVector,
    neighbourList,
    guessBondMatrixSimple,
    guessBondMatrix,
    fragmentDetectionDetached,
    getPolarisationCloudFromAbove,
    combineDistanceGroups,
    bondDistanceGroups,
    getAtomAssociationMap,
    fragmentAtomInfo2AtomsAndFragments,
    getJacobian,
    redistributeLinkMoments,
    redistributeLinkMoments',
    removeRealLinkTagsFromModel,
    getAllCalcIDsHierarchically,
    getAllMolIDsHierarchically,
    updatePositionsPosVec,
    updatePositions,
    shrinkNeighbourList,
    isolateMoleculeLayer,
    molID2OniomHumanID,
<<<<<<< HEAD
    horizontalSlices
    gradDense2Sparse
    calcGeomConv
    multipoleTransfer
=======
    getCoordsNetVec,
>>>>>>> 42495d6d
  )
where

import Control.Parallel.Strategies
import Data.Default
import Data.Foldable
import qualified Data.IntMap.Strict as IntMap
import qualified Data.IntSet as IntSet
import Data.Ix
import Data.Massiv.Array as Massiv hiding
  ( Index,
    all,
    index,
    mapM,
    new,
    sum,
    toList,
  )
<<<<<<< HEAD
import qualified Data.Massiv.Array as Massiv
=======
import Data.Massiv.Array.Manifest.Vector as Massiv
>>>>>>> 42495d6d
import Data.Massiv.Core.Operations ()
import Data.Maybe
import Optics hiding (Empty, element, (:>))
import RIO hiding
  ( Lens',
    Vector,
    (%~),
    (.~),
    (^.),
    (^..),
    (^?),
  )
import qualified RIO.HashMap as HashMap
import qualified RIO.HashSet as HashSet
import qualified RIO.List as List
import qualified RIO.Map as Map
import RIO.Partial (toEnum)
import RIO.Seq (Seq (..))
import qualified RIO.Seq as Seq
import qualified RIO.Text as Text
import Spicy.Common
import Spicy.Data
import Spicy.Math
import Spicy.Molecule.Internal.Types
import Spicy.Wrapper.IPI.Types
import System.IO.Unsafe

{-
"IS" = IntSet
"IM" = IntMap
"oK" = old key
"nK" = new key
"RI" = replaced index
"oS" = old set
"nS" = new set
"oA" = old atom
"nA" = new atom
"sM" = sub molecules
"nL" = next layer
"pA" = link atoms
-}

-- | Check sanity of 'Molecule', which means test the following criteria:
--
--   - The 'IntMap.Key's of the '_#atoms' 'IntMap' are a superset of all 'IntMap.Key's and 'IntSet.Key's
--     appearing in the 'IntMap' 'IntSet' of '_#bonds'
--   - The deeper layers in '#subMol' are proper subsets of the higher layer regarding
--     non-link 'Atom' indices
--   - Fragments of the same layer are completelty disjoint in their atom indices
--   - Bonds of a layer are bidirectorial
--   - The size of '_atom_Coordinates' is strictly 3 for all atoms of this layer
checkMolecule :: MonadThrow m => Molecule -> m Molecule
checkMolecule mol = do
  unless layerIndCheck . throwM . localExc $
    "Bonds vs Atoms mismatch. Your bonds bind to non existing atoms."
  unless subMolAtomsDisjCheck . throwM . localExc $
    "The atoms of deeper layers are not disjoint but shared by fragments."
  unless subsetCheckAtoms . throwM . localExc $
    "The atoms of deeper layers are not a subset of this layer."
  unless bondBidectorialCheck . throwM . localExc $
    "The bonds are not bidirectorially defined."
  unless atomCoordCheck . throwM . localExc $
    "The dimension of the coordinate vectors of the atoms is not exactly 3 for all atoms."
  unless fragmentsSelectionRangeCheck . throwM . localExc $
    "The fragments contain indices of atoms, that do not exist in this molecule layer."
  unless fragmentCompletenessCheck . throwM . localExc $
    "The fragments must contain all atoms of a layer."
  unless calcCheck . throwM . localExc $
    "A calculation context has an impossible combination of charge and multiplicity."
  if IntMap.null (mol ^. #subMol)
    then return mol
    else do
      subMols <- traverse checkMolecule $ mol ^. #subMol
      return $ mol & #subMol .~ subMols
  where
    localExc = MolLogicException "checkMolecule"
    -- Indices of the atoms
    atomInds = IntMap.keysSet $ mol ^. #atoms

    -- Indices of the bonds.
    bondsInds =
      let tupleInds = HashMap.keys $ mol ^. #bonds
          origins = IntSet.fromList . fmap fst $ tupleInds
          targets = IntSet.fromList . fmap snd $ tupleInds
       in origins <> targets

    -- Check if bond indices do not exceed atom indices.
    layerIndCheck = IntSet.null $ bondsInds IntSet.\\ atomInds

    -- Next layer molecules. Discard the Map structure
    sM = mol ^. #subMol

    -- Disjointment test (no atoms and bonds shared through submolecules). This will not check
    -- dummy atoms (they will be removed before the disjoint check), as the may have common numbers
    -- shared through the fragemnts.
    -- "bA" = Bool_A, "aA" = Atoms_A
    subMolAtomsDisjCheck =
      fst
        . foldl'
          ( \(bA, aA) (_, aB) ->
              if aA `intMapDisjoint` aB && bA then (True, aA `IntMap.union` aB) else (False, aA)
          )
          (True, IntMap.empty)
        . IntMap.map (\atoms' -> (True, IntMap.filter (\a -> not $ a ^. #isDummy) atoms'))
        . fmap (^. #atoms)
        $ sM

    -- Check if the dimension of the atom coordinate vector is exactly 3 for all atoms.
    atomCoordCheck =
      all (== 3)
        . IntMap.map (Massiv.elemsCount . getVectorS . coordinates)
        $ mol
          ^. #atoms

    -- Next Layer atoms all joined
    nLAtoms = IntMap.unions . fmap (^. #atoms) $ sM
    nLAtomsInds = IntMap.keysSet nLAtoms

    -- All link atoms of the next layer set
    nLLinkAtomsInds = IntMap.keysSet . IntMap.filter (\a -> isAtomLink $ a ^. #isLink) $ nLAtoms

    -- Test if the next deeper layer is a proper subset of the current layer.
    subsetCheckAtoms = IntSet.null $ (nLAtomsInds IntSet.\\ nLLinkAtomsInds) IntSet.\\ atomInds

    -- Check if the bonds are bidirectorial
    bondBidectorialCheck = isBondMatrixBidirectorial $ mol ^. #bonds

    -- Indices of all atoms assigned to fragments.
    allFragmentSelections = IntSet.unions $ mol ^.. #fragment % each % #atoms

    -- Check if only existing atoms are assigned to fragments.
    fragmentsSelectionRangeCheck = allFragmentSelections `IntSet.isSubsetOf` atomInds

    -- Check if all atoms have been assigned to fragments. Sorting only a part
    -- of the atoms into fragments is not allowed.
    fragmentCompletenessCheck =
      let diffSet = atomInds IntSet.\\ allFragmentSelections
       in diffSet == IntSet.empty

    -- Check if charge and multiplicity combinations of this layer are fine.
    molNoDummies = mol & #atoms %~ IntMap.filter (\a -> not $ a ^. #isDummy)
    calcCheck =
      all (== True)
        . Map.map
          ( \calcContext' ->
              let qmLens = #input % #qMMMSpec % _QM
                  qmCharge = calcContext' ^? qmLens % #charge
                  qmMult = calcContext' ^? qmLens % #mult
                  nElectrons = getNElectrons molNoDummies <$> qmCharge
                  qmElectronsOK = case (nElectrons, qmMult) of
                    (Just n, Just m) -> n + 1 >= m && ((even n && odd m) || (odd n && even m))
                    _ -> True
               in qmElectronsOK
          )
        $ (molNoDummies ^. #calcContext)

{-
-- This check doesn't need to be true, as link bonds can break the subset property.
-- All Bonds of the next layer joinded
nLBonds              = IntMap.unions . VB.map (^. #bonds) $ sM
-- Exclude bonds from and to link atoms in deeper layers
nLBondsOrigin        = IntMap.keysSet nLBonds \\ nLLinkAtomsInds
nLBondsTarget        = IntSet.unions nLBonds \\ nLLinkAtomsInds
subsetCheckBonds     =
  (nLBondsOrigin `IntSet.union` nLBondsTarget) \\ (bondsTarget `IntSet.union` bondsOrig)
-}

----------------------------------------------------------------------------------------------------

-- |
-- Like a 'map' through the 'Molecule' data structure. Applies a function to each molecule. To keep
-- this non-mind-blowing, it is best to only use functions, which only act on the current molecule
-- layer and not on the deeper ones as the update function.
molMap :: (Molecule -> Molecule) -> Molecule -> Molecule
molMap f mol =
  let subMols = mol ^. #subMol
   in if IntMap.null subMols
        then f mol
        else f mol & #subMol %~ IntMap.map (molMap f)

----------------------------------------------------------------------------------------------------

-- |
-- Like a 'map' through the 'Molecule' data structure. Applies a function to each molecule. To keep
-- this non-mind-blowing, it is best to only use functions, which only act on the current molecule
-- layer and not on the deeper ones as the update function. The mapping function has access to the
-- current 'MolID'.
molMapWithMolID :: (MolID -> Molecule -> Molecule) -> Molecule -> Molecule
molMapWithMolID f mol = go Empty f mol
  where
    go :: MolID -> (MolID -> Molecule -> Molecule) -> Molecule -> Molecule
    go molIdAcc func mol' =
      let subMols = mol' ^. #subMol
       in if IntMap.null subMols
            then (func molIdAcc) mol'
            else
              (func molIdAcc) mol' & #subMol
                %~ IntMap.mapWithKey
                  (\key val -> go (molIdAcc |> key) func val)

----------------------------------------------------------------------------------------------------

-- |
-- Like a 'mapM' through the 'Molecule' data structure. Applies a function to each molecule. To keep
-- this non-mind-blowing, it is best to only use functions, which only act on the current molecule
-- layer and not on the deeper ones as the update function.
molTraverse :: Monad m => (Molecule -> m Molecule) -> Molecule -> m Molecule
molTraverse f mol = do
  topUpdated <- f mol
  let subMols = topUpdated ^. #subMol
  if IntMap.null subMols
    then return topUpdated
    else do
      newSubMols <-
        traverse
          ( \deepMol ->
              if IntMap.null (deepMol ^. #subMol) then f deepMol else molTraverse f deepMol
          )
          subMols
      let newMol = topUpdated & #subMol .~ newSubMols
      return newMol

----------------------------------------------------------------------------------------------------

-- |
-- Like a 'mapM' through the 'Molecule' data structure. Applies a function to each molecule. To keep
-- this non-mind-blowing, it is best to only use functions, which only act on the current molecule
-- layer and not on the deeper ones as the update function.
--
-- This functions works top down through the molecule. The worker function has access to the MolID of
-- the molecule currently processed.
molTraverseWithID :: Monad m => (MolID -> Molecule -> m Molecule) -> Molecule -> m Molecule
molTraverseWithID f mol = go Empty f mol
  where
    go molIDAcc func mol' = do
      let subMols = mol' ^. #subMol
      thisLayerApplied <- func molIDAcc mol'
      if IntMap.null subMols
        then return thisLayerApplied
        else do
          newSubMols <-
            IntMap.traverseWithKey
              ( \key deepMol ->
                  if IntMap.null (deepMol ^. #subMol)
                    then (func $ molIDAcc |> key) deepMol
                    else go (molIDAcc |> key) func deepMol
              )
              subMols
          let newMol = thisLayerApplied & #subMol .~ newSubMols
          return newMol

----------------------------------------------------------------------------------------------------

-- |
-- Like a fold through a molecule. This steps through the left-most branch of a molecule completely
-- before going to the more right sites.
molFoldl :: (a -> Molecule -> a) -> a -> Molecule -> a
molFoldl f s mol =
  let subMols = mol ^. #subMol
      topLayerApplied = f s mol
   in if IntMap.null subMols
        then topLayerApplied
        else IntMap.foldl' (\acc subMol' -> molFoldl f acc subMol') topLayerApplied subMols

----------------------------------------------------------------------------------------------------

-- |
-- Like a fold through a molecule. This steps through the left-most branch of a molecule completely
-- before going to the more right sites. The folding function has access to the current 'MolID'.
molFoldlWithMolID :: (a -> MolID -> Molecule -> a) -> a -> Molecule -> a
molFoldlWithMolID f s mol = go Empty f s mol
  where
    -- go :: MolID -> (a -> MolID -> Molecule -> a) -> a -> Molecule -> a
    go molIdAcc func start mol' =
      let subMols = mol' ^. #subMol
          thisLayerApplied = (\acc -> func acc molIdAcc) start mol'
       in if IntMap.null subMols
            then thisLayerApplied
            else
              IntMap.foldlWithKey'
                (\acc key molVal -> go (molIdAcc |> key) f acc molVal)
                thisLayerApplied
                subMols

----------------------------------------------------------------------------------------------------

-- | Translates link info to a simple boolean.
isAtomLink :: LinkInfo -> Bool
isAtomLink NotLink = False
isAtomLink IsLink {} = True

----------------------------------------------------------------------------------------------------

-- | This reindexes all structures in a 'Molecule' with predefined counting scheme. This means
-- counting of 'Atom's will start at 0 and be consecutive. This also influences bonds in '_#bonds'
-- and layers in '_#subMol'. Link atoms will be taken care of.
reIndex2BaseMolecule :: MonadThrow m => Molecule -> m Molecule
reIndex2BaseMolecule mol =
  let allAtomIndices = getAtomIndices mol
      repMap = IntMap.fromAscList . (\old -> RIO.zip old [0 ..]) . IntSet.toList $ allAtomIndices
   in reIndexMolecule repMap mol

----------------------------------------------------------------------------------------------------

-- | Get the indices of all 'Atom's in a 'Molecule', including those of sublayers in 'subMol'
-- and link atoms therein. This assumes a sane 'Molecule' according to 'checkMolecule'.
getAtomIndices :: Molecule -> IntSet
getAtomIndices mol =
  let -- The indices of all atoms of the current layer
      thisLayerIndices = IntMap.keysSet $ mol ^. #atoms
      -- The indices of all sublayers + this layer.
      allIndices = foldr' (<>) thisLayerIndices . fmap getAtomIndices $ mol ^. #subMol
   in allIndices

----------------------------------------------------------------------------------------------------

-- | Given the full molecular system, this function will find the maximum index respective key of an
-- atom in all layers.
getMaxAtomIndex :: MonadThrow m => Molecule -> m Int
getMaxAtomIndex mol = do
  let maybeMax = fmap fst . IntSet.maxView . getAtomIndices $ mol
  case maybeMax of
    Nothing ->
      throwM $
        MolLogicException
          "getMaxAtomIndex"
          "Cannot find the maximum index of all atoms in the molecule. The molecule seems to be empty."
    Just k -> return k

----------------------------------------------------------------------------------------------------

-- | Reindex a complete 'Molecule', including all its deeper layers in '_#subMol') by mappings
-- from a global replacement Map, mapping old to new indices. This function assumes, that your
-- molecule is sane in the overall assumptions of this program. This means that the lower layers
-- obey the counting scheme of the atoms of the higher layers and link come last.
reIndexMolecule :: MonadThrow m => IntMap Int -> Molecule -> m Molecule
reIndexMolecule repMap mol = molTraverse (reIndexMoleculeLayer repMap) mol

----------------------------------------------------------------------------------------------------

-- | Reindex the '_#atoms' and '_#bonds' of a single layer of a molecule (ignoring
-- anything in the '_#subMol' field). While the completeness of the reindexing is checked and
-- incompleteness of the replacement 'IntMap' 'Int' will result in 'Left' 'String', it is not
-- checked if the 'Atom's indexing is sane and indices are unique.
reIndexMoleculeLayer ::
  MonadThrow m =>
  -- | 'IntMap' with mappings from old indices to new indices (bonds and atoms).
  IntMap Int ->
  -- | 'Molecule' to reindex.
  Molecule ->
  -- | 'Molecule' with __current__ layer reindexed.
  m Molecule
reIndexMoleculeLayer repMap mol = do
  -- Check for completness of the replacement map for the atom keys.
  unless (intIsRepMapCompleteForSet repMap (IntMap.keysSet $ mol ^. #atoms))
    . throwM
    $ MolLogicException
      "reIndexMoleculeLayer"
      "The remapping of indices is not complete for the atom indices."

  -- Check for completeness of the replacement map for the bond matrix.
  unless (isRepMapCompleteforBondMatrix repMap (mol ^. #bonds)) . throwM $
    MolLogicException
      "reIndexMoleculeLayer"
      "The remapping of indices is not complete for the bond data."

  return $
    mol
      -- Update the atoms indices of a molecule with new indices.
      & #atoms
      %~ intReplaceMapKeys repMap
      -- Update keys and values (IntSet) of the bond type data structure.
      & #bonds
      %~ replaceBondMatrixInds repMap
      -- Update the selection in the fragments.
      & #fragment
        % each
        % #atoms
      %~ intReplaceSet repMap

----------------------------------------------------------------------------------------------------

-- | Given a 'IntMap.Key' (representing an 'Atom'), determine in which depper layer ('_#subMol') the
-- 'Atom' is.
findAtomInSubMols ::
  -- | 'Atom' to find in the fragments.
  Int ->
  -- | Annotated fragments in an 'IntMap'
  IntMap Molecule ->
  -- | The 'IntMap.Key' aka fragment number in which the atom has been found.
  Maybe Int
findAtomInSubMols atomKey annoFrags =
  fst
    <$> ( IntMap.lookupMin
            . IntMap.filter (== True)
            . IntMap.map (\mol -> atomKey `IntMap.member` (mol ^. #atoms))
            $ annoFrags
        )

----------------------------------------------------------------------------------------------------

-- | Looks to which fragment an atom is assigned. Fails if the atom is not assigned to any fragment,
-- which violates the assumptions of 'Molecule'.
findAtomInFragment :: MonadThrow m => Int -> IntMap Fragment -> m Int
findAtomInFragment ind frags = do
  let matchingFrags = IntMap.filter (\f -> ind `IntSet.member` (f ^. #atoms)) frags
  thisFrag <-
    maybe2MThrow (localExc "Atom not found in any fragment.")
      . IntMap.minViewWithKey
      $ matchingFrags
  let fragNum = thisFrag ^. _1 % _1
  return fragNum
  where
    localExc = MolLogicException "findAtomInFragment"

----------------------------------------------------------------------------------------------------

-- | Get the number of electrons for a 'Molecule' with a given charge.
getNElectrons ::
  -- | The 'Molecule' to check.
  Molecule ->
  -- | Charge of the 'Molecule'.
  Int ->
  -- | Number of electrons of the 'Molecule' at the given charge.
  Int
getNElectrons mol charge' =
  let atoms' = mol ^. #atoms
      atomicNumbers = IntMap.map (\a -> (+ 1) . fromEnum $ a ^. #element) atoms'
      nElectrons = sum atomicNumbers - charge'
   in nElectrons

----------------------------------------------------------------------------------------------------

-- | Given the atoms of a model system molecule, find all atoms @LAC@, that have been capped with a
-- link atom.
getCappedAtoms :: IntMap Atom -> IntMap Atom
getCappedAtoms atoms' =
  let linkAtoms = IntMap.filter (isAtomLink . isLink) atoms'
      cappedIndices =
        IntSet.fromList . fmap snd . IntMap.toAscList . fromMaybe IntMap.empty $
          traverse
            (\la -> la ^? #isLink % #linkModelPartner)
            linkAtoms
   in IntMap.restrictKeys atoms' cappedIndices

----------------------------------------------------------------------------------------------------

-- | From the complete data structure pf the 'Molecule', get the specific layer, you want.  This is
-- now the new top layer.
getMolByID :: MonadThrow m => Molecule -> MolID -> m Molecule
getMolByID mol Seq.Empty = return mol
getMolByID mol (i :<| is) =
  let subMols = mol ^. #subMol
   in if IntMap.null subMols
        then
          throwM $
            MolLogicException
              "getMolByID"
              "Maximum recursion depth of your molecule reached and no layers left.\
              \ Cannot go deeper into the structure."
        else case (mol ^. #subMol) IntMap.!? i of
          Just molDeeperLayer -> getMolByID molDeeperLayer is
          Nothing ->
            throwM $
              MolLogicException
                "getMolByID"
                "Could not find a molecule with this MolID.\
                \ Key not found in the submolecule map."

----------------------------------------------------------------------------------------------------

-- | This generator takes a 'MolID' and generates an Lens to access this molecule. Dont be confused
-- by the type signature, it is a normal lens to be used with '(^?)' as lookup (for setters sometimes
-- it helps do redefine the lens locally in the setter). Read the type signature more as:
--
-- @
--    molIDLensGen :: MolID -> Lens' Molecule Molecule
-- @
--
-- **I am a little bit proud that i figured this out.**
molIDLensGen :: MolID -> Optic' An_AffineTraversal NoIx Molecule Molecule
molIDLensGen molID' =
  let layerLenses = fmap (\subMolIx -> #subMol % ix subMolIx) molID'
   in -- identityMolLens = castOptic simple -- :: Lens' a Molecule
      castOptic @An_AffineTraversal $ foldl (%) (castOptic @An_AffineTraversal simple) layerLenses

{-
let stepThroughLayers = fmap (\subMolIx -> #subMol % ix subMolIx) molID'
 in foldl (.) id stepThroughLayers
 -}

----------------------------------------------------------------------------------------------------

-- | From the complete data structure pf the 'Molecule', get the specific layer and a calculation on
-- it.
getCalcByID :: MonadThrow m => Molecule -> CalcID -> m (CalcContext, Molecule)
getCalcByID mol calcID = do
  molLayerOfInterest <- getMolByID mol (calcID ^. #molID)
  let calculations = molLayerOfInterest ^. #calcContext
  case calculations Map.!? (calcID ^. #calcKey) of
    Just calc -> return (calc, molLayerOfInterest)
    Nothing ->
      throwM $ MolLogicException "getCalcByID" "Could not find a calculation with this key."

----------------------------------------------------------------------------------------------------

-- | Generates a lens for calculation ID in a molecule. The type signature is confusing, read it
-- more as
--
-- @
--     calcIDLensGen :: CalcID -> Lens' Molecule CalcContext
-- @
--
-- This will create a normal lens to be used with '(^?)'.
calcIDLensGen :: CalcID -> Optic' An_AffineTraversal NoIx Molecule CalcContext
calcIDLensGen (CalcID molID' calcKey') = castOptic @An_AffineTraversal (molIDLensGen molID') % #calcContext % ix calcKey'

----------------------------------------------------------------------------------------------------

-- | Separates a new subsystem from the current molecule layer. Covalent bonds that were cut, can be
-- capped with link atoms. The following behaviour is employed for the constructor fields of the
-- sublayer 'Molecule':
--
-- - '_molecule_Comment': Will be an empty.
-- - '_#atoms': The atoms that are kept will have no 'multipoles' information.
--   Link atoms will be added. Their 'Int' key will start at @(maximum index) + 1@.
-- - '_#bonds': The ones from the top layer restricted to the indices supplied in origin and
--   target.
-- - '_#subMol': Will be empty.
-- - '_molecule_EnergyDerivatives': Everything will be 'Nothing'.
-- - '_molecule_CalcContext': Will be empty.
newSubLayer ::
  MonadThrow m =>
  -- | The maximum index of all atoms in the full system.
  Int ->
  -- | Input molecule, for which a new layer will be inserted.
  Molecule ->
  -- | Selection of the atoms to keep for the sublayer.
  IntSet ->
  -- | Scaling radius $\(g\).
  Maybe Double ->
  -- | Settings for the insertion of capping atoms.
  Maybe (Element, Text, FFType) ->
  -- | The original molecule modified by a sublayer inserted.
  m Molecule
newSubLayer maxAtomIndex mol newLayerInds covScale capAtomInfo = do
  -- Before doing anything, make sure the molecule is sane.
  _ <- checkMolecule mol

  -- Check if the indices for the new layer are usable aka non empty
  when (IntSet.null newLayerInds) . throwM $
    MolLogicException
      "newSubLayer"
      "Trying to create an empty layer. This is not possible with this function."

  -- Check if the indices for the new layer are strictly a subset of the old layer.
  let oldLayerAtomInds = IntMap.keysSet $ mol ^. #atoms
  unless (newLayerInds `IntSet.isSubsetOf` oldLayerAtomInds) . throwM $
    MolLogicException
      "newSubLayer"
      "The new layer indices are either reffering to atoms, that are not there."

  let atoms' = mol ^. #atoms
      -- Convert the capping atom defaults to individual values.
      (capAtomElement, capAtomLabel, capAtomFFType) = case capAtomInfo of
        Nothing -> (Nothing, Nothing, Nothing)
        Just (caElement, caLabel, caFFType) -> (Just caElement, Just caLabel, Just caFFType)

      -- Determine which submolecules already exist and find the largest index of the existing
      -- submolecules.
      maxSubMolIndex = fst <$> IntMap.lookupMax (mol ^. #subMol)
      newSubLayerIndex = fromMaybe 0 $ (+ 1) <$> maxSubMolIndex

      -- Define some default data for the new sublayer molecule.
      slComment =
        "Sublayer of "
          <> (mol ^. #comment)
          <> " keeping the indices "
          <> tShow (IntSet.toList newLayerInds)
          <> "."

      -- Just the atoms from the old layer that are kept but no link atoms added yet.
      slAtomsToKeep = (mol ^. #atoms) `IntMap.restrictKeys` newLayerInds

      -- Fragments of the new layer filtered by the new atom indices and fragments that became empty
      -- removed.
      slFragments =
        let origFrags = mol ^. #fragment
            fragsRestricted = origFrags & each % #atoms %~ IntSet.filter (`IntSet.member` newLayerInds)
            nonEmptyFrags = IntMap.filter (\f -> not . IntSet.null $ f ^. #atoms) fragsRestricted
         in nonEmptyFrags

      -- Bonds from the old layer to keep but no bonds for link atoms added yet.
      slBondsToKeep = cleanBondMatByAtomInds (mol ^. #bonds) newLayerInds
      slSubMol = IntMap.empty
      slEnergyDerivatives = def :: EnergyDerivatives
      slCalcContext = Map.empty

      -- Create a set of pairs of atoms, which have cut bonds due to sublayer isolation. The first
      -- part of the tuple will have the sublayer index and the second one the top layer index.
      cutAtomPairs :: HashSet (Int, Int)
      cutAtomPairs =
        HashMap.foldlWithKey'
          ( \accPairs (ixO, ixT) val ->
              let isOinSL = ixO `IntSet.member` newLayerInds
                  isTinSL = ixT `IntSet.member` newLayerInds
               in case (val, isOinSL, isTinSL) of
                    (True, True, False) -> HashSet.insert (ixO, ixT) accPairs
                    _ -> accPairs
          )
          HashSet.empty
          (mol ^. #bonds)

  -- This creates all necessary capping atoms for a new sublayer. The structure maps from the index
  -- of an atom in the new sublayer, to its capping link atoms.
  cappingLinkAtoms <-
    HashSet.foldl'
      ( \accLinkAtomMap' (ixSL, ixTL) -> do
          accLinkAtomMap <- accLinkAtomMap'
          -- Lookup the sublayer atom, which needs a cap.
          slCappedAtom <- case atoms' IntMap.!? ixSL of
            Just a -> return a
            Nothing ->
              throwM
                . MolLogicException "newSubLayer"
                $ "Lookup for atom with index "
                  <> show ixSL
                  <> " failed."
          -- Lookup the top layer atom, which has been removed and for which the cap is introduced.
          tlRemovedAtom <- case atoms' IntMap.!? ixTL of
            Just a -> return a
            Nothing ->
              throwM
                . MolLogicException "newSubLayer"
                $ "Lookup for atom with index "
                  <> show ixTL
                  <> " failed."
          -- Create a new link atom, for the current pair.
          newLinkAtom <-
            Seq.singleton
              <$> createLinkAtom
                covScale
                capAtomElement
                capAtomLabel
                capAtomFFType
                (ixSL, slCappedAtom)
                (ixTL, tlRemovedAtom)
          return . IntMap.insertWith (<>) ixSL newLinkAtom $ accLinkAtomMap
      )
      (return IntMap.empty)
      cutAtomPairs

  let -- Create an intermediate sublayer molecule, which does not yet have link atoms but is
      -- otherwise cleaned of the information from the top layer.
      slIntermediateMol =
        Molecule
          { comment = slComment,
            atoms = slAtomsToKeep,
            bonds = slBondsToKeep,
            subMol = slSubMol,
            fragment = slFragments,
            energyDerivatives = slEnergyDerivatives,
            calcContext = slCalcContext,
            jacobian = Nothing,
            neighbourlist = fmap (`IntMap.restrictKeys` newLayerInds) $ mol ^. #neighbourlist
          }

  -- Add all capping atoms to the sublayer. Goes through all atoms that need to be capped, while the
  -- inner loop in addLinksFromList goes through all link atoms, that need to be added to a single
  -- atom that need to be capped.
  (_, subLayerWithLinkAdded) <-
    IntMap.foldlWithKey'
      ( \accIndxAndMol' slOrigin linkAtomList -> do
          (accIndx, accMol) <- accIndxAndMol'
          (newMaxIndx, newMol) <- addLinksFromList accIndx slOrigin accMol linkAtomList
          return (newMaxIndx, newMol)
      )
      (pure (maxAtomIndex, slIntermediateMol))
      cappingLinkAtoms

  -- Construction of the finaly sub molecule
  let topLayerAtoms = mol ^. #atoms
      subLayerAtoms = subLayerWithLinkAdded ^. #atoms
  slJacobianD <- getJacobian topLayerAtoms subLayerAtoms
  let slJacobian = Massiv.computeAs Massiv.S . Massiv.setComp Par $ slJacobianD

  let -- Add the Jacobian to the otherwise final sublayer and add the sublayer to the input system.
      subLayerWithJacobian = subLayerWithLinkAdded & #jacobian ?~ MatrixS slJacobian

      -- Add the sublayer with its new key as submolecule to the original input system.
      markedMolWithNewSublayer =
        mol & #subMol %~ IntMap.insert newSubLayerIndex subLayerWithJacobian

  return markedMolWithNewSublayer
  where
    -- Add a list of capping link atoms to an existing molecule and a single bond partner. Usually
    -- this will be just one link atom but it could also add multiple caps to a single atom. Returns
    -- the index of the last link atom added and the molecule layer with all the links atoms added.
    addLinksFromList :: MonadThrow m => Int -> Int -> Molecule -> Seq Atom -> m (Int, Molecule)
    addLinksFromList maxAtomIndex' linkBondPartner mol' linkSeq =
      foldl'
        ( \accIndxAndMol' linkAtom -> do
            (accIndx, accMol) <- accIndxAndMol'
            let newAtomIndex = accIndx + 1
            linkFragID <- findAtomInFragment linkBondPartner $ mol' ^. #fragment
            molAtomAdded <- addAtomWithKeyLocal accMol newAtomIndex (Just linkFragID) linkAtom
            molAtomAndBondAdded <- changeBond Add molAtomAdded (linkBondPartner, newAtomIndex)
            return (newAtomIndex, molAtomAndBondAdded)
        )
        (pure (maxAtomIndex', mol'))
        linkSeq

----------------------------------------------------------------------------------------------------

-- | Function to create a capping link atom from an atom to keep and an atom, that has been cut away.
--
-- Following special behaviours are used here:
--
-- - The scaling factor \(g\) (see below) might be given. If it is not given, a default value will be
--   used
-- - A chemical 'Element' might be given for the new link atom ('_atom_Element') and if not
--   specified a hydrogen atom will be used.
-- - An 'AtomLabel' might be given. If not, the '_atom_Label' will be empty.
-- - A force-field type might be given. If not it will be 'XYZ'.
--
-- See also 'calcLinkCoords'.
--
-- The position of the link atom is calculated as:
--
-- \[
--     \mathbf{r}^\mathrm{LA} =
--     \mathbf{r}^\mathrm{LAC} + g ( \mathbf{r}^\mathrm{LAH} - \mathbf{r}^\mathrm{LAC})
-- \]
--
-- where the scaling factor \(g\) will be calculated from a ratio of covalent radii, if not specified:
--
-- \[
--     g = \frac{r^\mathrm{cov, LAC} + r^\mathrm{cov, LA}}{r^\mathrm{cov, LAH} + r^\mathrm{cov, LAC}}
-- \]
--
-- With:
--
--   - \( \mathbf{r}^\mathrm{LA} \): the coordinates of the created link atom
--   - \( \mathbf{r}^\mathrm{LAH} \): the coordinates of the atom that has been removed by creating the
--     new layer
--   - \( \mathbf{r}^\mathrm{LAC} \): the coordinates of the atom, that will be capped by the link atom
--   - \( g \): the scaling factor for the position of the link atom.
createLinkAtom ::
  MonadThrow m =>
  -- | Scaling factor \(g\) for the position of the link atom.
  Maybe Double ->
  -- | Chemical element for link atom to create.
  Maybe Element ->
  -- | Textual label of the link atom.
  Maybe Text ->
  -- | Force field type of the link atom.
  Maybe FFType ->
  -- | 'Atom' and its key to cap with the link atom.
  (Int, Atom) ->
  -- | 'Atom' and its key that has been cut away and needs to be replaced by the
  --   link atom, that will be created.
  (Int, Atom) ->
  -- | Created link atom.
  m Atom
createLinkAtom gScaleOption linkElementOption label' fftype (cappedKey, cappedAtom) (removedKey, removedAtom) =
  do
    let linkElement = fromMaybe H linkElementOption
        cappedElement = cappedAtom ^. #element
        cappedCoords = Massiv.delay . getVectorS $ cappedAtom ^. #coordinates
        cappedCovRadius = covalentRadii Map.!? cappedElement
        removedElement = removedAtom ^. #element
        removedCoords = Massiv.delay . getVectorS $ removedAtom ^. #coordinates
        removedCovRadius = covalentRadii Map.!? removedElement
        linkCovRadius = covalentRadii Map.!? linkElement
        gFactorDefault :: Maybe Double
        gFactorDefault = do
          cappedCovRadius' <- cappedCovRadius
          removedCovRadius' <- removedCovRadius
          linkCovRadius' <- linkCovRadius
          return $ (cappedCovRadius' + linkCovRadius') / (removedCovRadius' + cappedCovRadius')

    gScaleToUse <- case (gScaleOption, gFactorDefault) of
      (Just gScale, _) -> return gScale
      (Nothing, Just gScale) -> return gScale
      (Nothing, Nothing) ->
        throwM
          . MolLogicException "createLinkAtom"
          $ "Can not find covalent radius of one of these elements "
            <> show (linkElement, cappedElement, removedElement)
            <> " and no scaling factor g has been given."

    linkCoordinates <- calcLinkCoords cappedCoords removedCoords gScaleToUse

    let newLinkAtom =
          Atom
            { element = linkElement,
              label = fromMaybe "" label',
              isLink =
                IsLink
                  { linkModelPartner = cappedKey,
                    linkRealPartner = removedKey,
                    linkGFactor = gScaleToUse
                  },
              isDummy = False,
              ffType = fromMaybe FFXYZ fftype,
              coordinates = VectorS . computeS $ linkCoordinates,
              multipoles = def
            }

    return newLinkAtom

----------------------------------------------------------------------------------------------------

-- | Calculate the new coordinates of a link atom as:
-- \[
--     \mathbf{r}^\mathrm{LA} =
--     \mathbf{r}^\mathrm{LAC} + g ( \mathbf{r}^\mathrm{LAH} - \mathbf{r}^\mathrm{LAC})
-- \]
-- With:
-- - \( \mathbf{r}^\mathrm{LA} \): the coordinates of the created link atom
-- - \( \mathbf{r}^\mathrm{LAH} \): the coordinates of the atom that has been removed by creating the
--   new layer
-- - \( \mathbf{r}^\mathrm{LAC} \): the coordinates of the atom, that will be capped by the link atom
calcLinkCoords ::
  (Load r Ix1 a, MonadThrow m, Numeric r a) =>
  -- | Coordinates of the atom being capped.
  Vector r a ->
  -- | Coordinates of the atom being removed.
  Vector r a ->
  -- | The scaling factor g.
  a ->
  m (Vector r a)
calcLinkCoords cappedAtomCoords removedAtomCoords gScale = do
  diffVec <- removedAtomCoords .-. cappedAtomCoords
  let scaledDiffVec = gScale *. diffVec
  cappedAtomCoords .+. scaledDiffVec

----------------------------------------------------------------------------------------------------

-- | Adds an 'Atom' to a specified 'Molecule' layer within the full molecular system. The
-- 'IntMap.Key' of the new atom will be larger by 1 than the largest atom index in the full system.
-- The atom will also be added to all deeper layers than the specified one with the same
-- 'IntMap.Key'. No bonds will be updated.
--
-- The 'Int' returned is the 'IntMap' key of the newly added atom.
addAtom :: MonadThrow m => Molecule -> MolID -> Atom -> m (Int, Molecule)
addAtom fullMol molID' atom = do
  -- Before doing anything, make sure the whole molecule is sane.
  _ <- checkMolecule fullMol

  -- The largest atom index in the complete molecule.
  maxAtomIndex <- case IntSet.maxView . getAtomIndices $ fullMol of
    Nothing -> throwM $ MolLogicException "addAtom" "Your molecule appears to have no atoms"
    Just (maxKey, _) -> return maxKey

  -- Get the layer from which to start adding the atom by a MolID.
  mol <- case fullMol ^? molIDLensGen molID' of
    Nothing ->
      throwM
        . MolLogicException "addAtom"
        $ ( "Requested to add an atom to layers below layer with ID "
              <> show molID'
              <> " but no layer with this id could be found."
          )
    Just m -> return m

  -- Find the largest index of this layer.
  let newAtomIndex = maxAtomIndex + 1

  -- Insert the new atom recursively into all layers below and including the selected one.
  newMol <- goInsert mol newAtomIndex atom

  -- Return the full molecular system with the sublayers updated.
  let newFullMol = fullMol & (molIDLensGen molID') .~ newMol

  return (newAtomIndex, newFullMol)
  where
    goInsert :: MonadThrow m => Molecule -> Int -> Atom -> m Molecule
    goInsert mol' newInd' atom' = do
      let atoms' = mol' ^. #atoms

      -- Check if the key for the new atom would be new/unique.
      when (newInd' `IntMap.member` atoms')
        . throwM
        . MolLogicException "addAtom"
        $ "Cannot add atom with key "
          <> show newInd'
          <> " to the current molecule layer. The key already exists."

      -- Add the atom with the given index to the current layer.
      let thisLayerMolAtomAdded = mol' & #atoms %~ IntMap.insert newInd' atom'
          subMols = thisLayerMolAtomAdded ^. #subMol

      -- Add recursively also to all deeper layers.
      if IntMap.null subMols
        then return thisLayerMolAtomAdded
        else do
          updatedSubMols <- traverse (\m -> goInsert m newInd' atom') subMols
          return $ thisLayerMolAtomAdded & #subMol .~ updatedSubMols

----------------------------------------------------------------------------------------------------

-- | This function adds an atom with a given key to all layers below the molecule which was given as
-- input. This can cause problems if the key, that is given is already present. If it is already
-- present in the  layers visible to this function (current one and below) an exception will be
-- thrown. But if a sublayer is given to this function and you specify a key to this function, which
-- is present in layers above (not visible to this function) but not in the layers visible, you will
-- end up with an inconsistent molecule.
--
-- The new atom will be added to a fragment to keep consistency with 'Molecule' data structure
-- assumptions. The fragment ID needs to be specified or a new fragment will be added.
addAtomWithKeyLocal ::
  MonadThrow m =>
  -- | Molecule to which an atom will be added.
  Molecule ->
  -- | The key the newly added atom shall have. Must not be used in any layer yet.
  Int ->
  -- | A fragment ID to which the atom should be added. If none is given, a new fragment will be
  -- created.
  Maybe Int ->
  Atom ->
  m Molecule
addAtomWithKeyLocal mol key fragID atom = do
  -- Before doing anything, make sure that the input is sane.
  _ <- checkMolecule mol

  -- Find the largest fragment ID, that is in use yet.
  let fragKeys = IntMap.keysSet $ mol ^. #fragment
      unwrapKey = maybe2MThrow (localExc "No fragments in the top layer.") . fmap fst
  fragIDTopMax <- unwrapKey . IntSet.maxView $ fragKeys
  fragIDMax <-
    molFoldl
      ( \maxFragID thisMol -> do
          thisFragIDMax <- unwrapKey . IntMap.lookupMax $ thisMol ^. #fragment
          maxFragID >>= \accID -> return $ max thisFragIDMax accID
      )
      (pure fragIDTopMax)
      mol

  -- Construct the modified molecule recursively.
  newMol <- goInsert mol key (fromMaybe fragIDMax fragID) atom
  return newMol
  where
    localExc = MolLogicException "addAtomWithKeyLocal"

    goInsert :: MonadThrow m => Molecule -> Int -> Int -> Atom -> m Molecule
    goInsert mol' newKey' fragID' atom' = do
      let atoms' = mol' ^. #atoms

      when (newKey' `IntMap.member` atoms')
        . throwM
        . MolLogicException "addAtomWithKeyLocal"
        $ "Cannot add atom with key "
          <> show newKey'
          <> " to the current molecule layer. The key already exists."

      -- Add the atom with the given index to the current layer and invalidate all data, that are
      -- not valid anymore.
      let singularFrag =
            IntMap.singleton fragID' $
              Fragment
                { label = mempty,
                  chain = Nothing,
                  atoms = IntSet.singleton newKey'
                }
          thisLayerMolAtomAdded =
            mol
              -- Invalidate data.
              & #energyDerivatives .~ def
              & #jacobian .~ Nothing
              & #neighbourlist .~ mempty
              -- Add data.
              & #atoms %~ IntMap.insert newKey' atom'
              & #fragment
                %~ IntMap.unionWith
                  (\orig new -> orig & #atoms %~ IntSet.union (new ^. #atoms))
                  singularFrag

          subMols = thisLayerMolAtomAdded ^. #subMol

      -- Add recursively also to all deeper layers.
      if IntMap.null subMols
        then return thisLayerMolAtomAdded
        else do
          updateSubMols <- traverse (\m -> goInsert m newKey' fragID' atom') subMols
          return $ thisLayerMolAtomAdded & #subMol .~ updateSubMols

----------------------------------------------------------------------------------------------------

-- | Removes an 'Atom' specified by its index key from the 'Molecule' and all deeper layers. If the
-- atom specified was a link atom in the highest layer, it will remove link atoms in the deeper
-- layers, that have the same key.
removeAtom :: MonadThrow m => Molecule -> Int -> m Molecule
removeAtom mol atomInd = do
  -- Before doing anything check if the molecule is sane.
  _ <- checkMolecule mol

  -- Get information about the atom of interest.
  let atoms' = mol ^. #atoms
      atomExists = atomInd `IntMap.member` atoms'
      atomIsLink = case atoms' IntMap.!? atomInd of
        Just a -> isAtomLink $ a ^. #isLink
        Nothing -> False

  unless atomExists
    . throwM
    . MolLogicException "removeAtom"
    $ "Cannot remove atom with key "
      <> show atomInd
      <> " from the top molecule layer. The key does not exist."

  return $ goRemove mol (atomInd, atomIsLink)
  where
    goRemove :: Molecule -> (Int, Bool) -> Molecule
    goRemove mol' (atomInd', wasLink) =
      -- Get information about the atom to remove in the current layer.
      let atoms' = mol' ^. #atoms
          atomIsLink = case atoms' IntMap.!? atomInd' of
            Just a -> isAtomLink $ a ^. #isLink
            Nothing -> False

          -- If it did not change if this atom is a link atom, remove it from this layer.
          -- Otherwise it must be a different atom now and we dont touch it.
          atomsUpdated = if atomIsLink == wasLink then atomInd' `IntMap.delete` atoms' else atoms'

          -- Remove bonds involving this atom if there was no change wether this atom was a
          -- link atom..
          bonds' = mol' ^. #bonds
          bondsUpdated = removeBondsByAtomIndsFromBondMat bonds' (IntSet.singleton atomInd')

          -- Update the current layer with bonds and atoms cleaned.
          thisLayerUpdated = mol' & #bonds .~ bondsUpdated & #atoms .~ atomsUpdated

          -- Get the submolecules and update them lazily.
          subMols = thisLayerUpdated ^. #subMol
          subMolsUpdated = IntMap.map (\m -> goRemove m (atomInd', wasLink)) subMols
       in if IntMap.null subMols
            then thisLayerUpdated
            else thisLayerUpdated & #subMol .~ subMolsUpdated

----------------------------------------------------------------------------------------------------

-- | Descriptor of what to do with bonds.
data BondOperation
  = Add
  | Remove
  deriving (Eq)

----------------------------------------------------------------------------------------------------

-- | Adds\/removes a bond recursively to\/from a 'Molecule' and its deeper layers. Two atom 'IntMap.Key's
-- are specified, to indicate between which 'Atom's a new bond shall be inserted/removed. If these
-- 'Atom's/'IntMap.Key's do not exist in the top layer, this function will fail. If the atoms do not
-- exist in deeper layers or one of them became a link atom, no bond will be inserted/removed in the
-- deeper layer. If a bond already exists/does not exist between those atoms, it will not be changed.
--
-- If one of the two atoms was a link atom in the top layer and still is in the deeper layers, bonds
-- will be inserted/removed normally. If one the atoms was not a link atom in the top layer but
-- becomes a link atom in a deeper layer, bonds involving those atoms will not be touched.
changeBond :: MonadThrow m => BondOperation -> Molecule -> (Int, Int) -> m Molecule
changeBond operation mol (at1, at2) = do
  -- Check sanity of the molecule before doin anything else.
  _ <- checkMolecule mol

  -- Check if origin and target key are present as atoms in the molecule at all.
  let atoms' = mol ^. #atoms
      atom1Exists = at1 `IntMap.member` atoms'
      atom2Exists = at2 `IntMap.member` atoms'
      -- These lookups are safe as long as they are lazy and the check if the atoms exist happens
      -- before those information are used.
      atom1IsLink = isAtomLink $ (atoms' IntMap.! at1) ^. #isLink
      atom2IsLink = isAtomLink $ (atoms' IntMap.! at2) ^. #isLink

  unless (atom1Exists && atom2Exists)
    . throwM
    . MolLogicException "changeBond"
    $ "Wanted to add a bond between atoms"
      <> show at1
      <> " and "
      <> show at2
      <> " but at least one of those atoms does not exist in the top layer."

  -- If checks are passed, start with updating the current layer and work all the way down.
  return $ goDeepAddRemove operation mol ((at1, atom1IsLink), (at2, atom2IsLink))
  where
    -- Update the deeper layers with a different check.
    goDeepAddRemove :: BondOperation -> Molecule -> ((Int, Bool), (Int, Bool)) -> Molecule
    goDeepAddRemove operation' mol' ((at1', wasLink1), (at2', wasLink2)) =
      -- Check if both origin and target exist and if they are link atom.
      let atoms' = mol' ^. #atoms
          originExitst = at1' `IntMap.member` atoms'
          targetExists = at2' `IntMap.member` atoms'
          originIsLink = case atoms' IntMap.!? at1' of
            Just a -> isAtomLink $ a ^. #isLink
            Nothing -> False
          targetIsLink = case atoms' IntMap.!? at2' of
            Just a -> isAtomLink $ a ^. #isLink
            Nothing -> False

          -- Choose the update function depending wether to remove or add bonds.
          updateFunction = case operation' of
            Add -> addBondToBondMat
            Remove -> removeBondFromBondMat

          -- Update the bonds of this layer if everything is fine. Keep them as is otherwise.
          thisLayerBonds = mol' ^. #bonds
          thisLayerBondsUpdated =
            if all
              (== True)
              [originExitst, targetExists, wasLink1 == originIsLink, wasLink2 == targetIsLink]
              then updateFunction thisLayerBonds (at1', at2')
              else thisLayerBonds

          -- Update bonds data and invalidate the ones, that make no sense after bond updates.
          molUpdated =
            mol' & #bonds .~ thisLayerBondsUpdated
              & #jacobian .~ Nothing

          -- Lazily update the submolecules recursively.
          subMols = molUpdated ^. #subMol
          subMolsUpdated =
            IntMap.map (\m -> goDeepAddRemove operation' m ((at1', wasLink1), (at2', wasLink2))) subMols
       in if IntMap.null subMols -- Update deeper layers only if required to end the recursion.
            then molUpdated
            else molUpdated & #subMol .~ subMolsUpdated

----------------------------------------------------------------------------------------------------

-- |
-- Get the coordinates of the current molecule layer as matrix with (nAtoms x 3), where the cartesian
-- coordinates for each atom are along the rows of the matrix. Fails if some of the coordinate vectors
-- have the wrong size.
{-# INLINE getCoordinatesAs3NMatrix #-}
-- getCoordinatesAs3NMatrix :: (MonadThrow m) => Molecule -> m (Matrix DL Double)
getCoordinatesAs3NMatrix :: MonadThrow m => Molecule -> m (Matrix DL Double)
getCoordinatesAs3NMatrix mol = do
  let atomCoords = IntMap.map (getVectorS . coordinates) . (^. #atoms) $ mol
      nAtoms = IntMap.size atomCoords
  allCoordsConcat <- Massiv.concatM 1 . fmap snd . IntMap.toAscList $ atomCoords
  Massiv.resizeM (Sz (nAtoms :. 3)) allCoordsConcat

----------------------------------------------------------------------------------------------------

-- | Calculates a distance matrix from a linearised vector of cartesian coordinates.
{-# INLINE distMat #-}
distMat :: (MonadThrow m) => Molecule -> m (Matrix D Double)
distMat mol = do
  -- Reshapes the 3N vector into a 3 x N matrix. The x-axis represents atom indices and y-axis has
  -- cartesian coordinates.
  n3Vec <- Massiv.computeAs Massiv.S . Massiv.setComp Par <$> getCoordinatesAs3NMatrix mol
  let -- Get the number of atoms.
      nAtoms :: Int
      Sz (nAtoms :. _) = Massiv.size n3Vec

      -- The x-Axis is now a repetition of the atoms on the y-Axis (which were previously
      -- the x-axis) and z now stores the 3 compotents of the coordinates.
      xVec :: Array D Ix3 Double
      xVec = Massiv.expandOuter (Sz1 nAtoms) const n3Vec

      -- Swap x and y axsis and also have numbers of atoms ox x again.
      yVec :: Array D Ix3 Double
      yVec = Massiv.transposeInner xVec

      -- The xVec is now a structure with repetition of all atom coordinates along the x-Axis, the
      -- index of the atom on the y axis and the cartesian components on the z axis. The yVec has x-
      -- and y-axes transposed. Now overlap these two matrices and for each x and y components, a
      -- pair of R3 vectors on the z-axis is obtained. Those are folded to distances between the
      -- atoms pairs represented by x and y index.
      distances :: Matrix D Double
      distances =
        Massiv.map sqrt . Massiv.foldlInner (+) 0.0 . Massiv.map (** 2) $ Massiv.zipWith (-) xVec yVec
  return distances

----------------------------------------------------------------------------------------------------

-- | Get mapping from dense arrays as in Massiv (starting at 0) to the sparse indexing used in the
-- 'Molecule' type with 'IntMap' and 'HashMap'.
{-# INLINE getDenseSparseMapping #-}
getDenseSparseMapping :: Molecule -> Vector P Int
getDenseSparseMapping mol =
  let atomIndices = IntMap.keys . (^. #atoms) $ mol in Massiv.fromList Par atomIndices

----------------------------------------------------------------------------------------------------

-- | The opposite of 'getDenseSparseMapping'. Contains mapping from the original atom indices to the
-- dense indices.
{-# INLINE getSparseDenseMapping #-}
getSparseDenseMapping :: Molecule -> IntMap Int
getSparseDenseMapping mol =
  let atomIndices = IntMap.keys . (^. #atoms) $ mol
      denseIndices = [0 ..]
   in IntMap.fromList $ RIO.zip atomIndices denseIndices

----------------------------------------------------------------------------------------------------

-- | Get the atoms of the current layer in a dense Massiv vector.
{-# INLINE getAtomsAsVector #-}
getAtomsAsVector :: Molecule -> Vector B Atom
getAtomsAsVector mol = Massiv.fromList Par . fmap snd . IntMap.toAscList . (^. #atoms) $ mol

----------------------------------------------------------------------------------------------------

-- | Generate a neighbouhr list. This is an set of association of one atom, with all the ones, which
-- are within a certain distance. The neighbours are free of self-interaction. NOTE: contains
-- a morally pure use of unsafePerformIO in order to parallelise the operation.
{-# INLINE neighbourList #-}
neighbourList :: (MonadThrow m) => Double -> Molecule -> m (IntMap IntSet)
neighbourList maxNeighbourDist mol = do
  -- Gets the atom coordinates in Nx3 matrix representation.
  atomCoords <- Massiv.computeAs Massiv.S . Massiv.setComp Par <$> getCoordinatesAs3NMatrix mol

  -- Find maximum and minumum value in each dimension.
  xCoords <- atomCoords <!? 0
  yCoords <- atomCoords <!? 1
  zCoords <- atomCoords <!? 2
  xMin <- Massiv.minimumM xCoords
  xMax <- Massiv.maximumM xCoords
  yMin <- Massiv.minimumM yCoords
  yMax <- Massiv.maximumM yCoords
  zMin <- Massiv.minimumM zCoords
  zMax <- Massiv.maximumM zCoords

  let -- Mapping from dense 0-based coordinates to the sparse indexing in the Molecule.
      atomIndexDenseToSparseMapping :: Vector P Int
      atomIndexDenseToSparseMapping = getDenseSparseMapping mol

      -- Mapping from the sparse indices as used in the mol to the dense ones as used in arrays.
      atomIndexSparseToDenseMapping :: IntMap Int
      atomIndexSparseToDenseMapping = getSparseDenseMapping mol

      -- Convert the original sparse atom IntMap to the dense representation as used in arrays.
      atomDenseMap :: IntMap Atom
      atomDenseMap = intReplaceMapKeys atomIndexSparseToDenseMapping $ mol ^. #atoms

      -- Definition of the cell dimensions of an orthorhombic cell around the atoms
      _orthorhombicCellSize :: (Double, Double, Double)
      _orthorhombicCellSize@(cellSizeX, cellSizeY, cellSizeZ) =
        (xMax - xMin, yMax - yMin, zMax - zMin)

      -- Define a bin size for linear scaling neighbour search, which defines the side length of the
      -- cubic bin cells. It must be at least as big as the maximum neighbour distance but a minimum
      -- of 3 angstrom cubes will be used.
      binSize :: Double
      binSize = max maxNeighbourDist 3

      -- Calculate the maximum bin index in each direction. (0-based)
      nBinsMaxIx :: (Int, Int, Int)
      nBinsMaxIx@(nBinsMaxIxX, nBinsMaxIxY, nBinsMaxIxZ) =
        let f cellSz = floor $ cellSz / binSize in (f cellSizeX, f cellSizeY, f cellSizeZ)

      -- The number of bins per direction.
      nBinsDim :: (Int, Int, Int)
      nBinsDim@(nBinsX, nBinsY, nBinsZ) = (nBinsMaxIxX + 1, nBinsMaxIxY + 1, nBinsMaxIxZ + 1)

      -- Linearised index for the bin cells.
      ixOrigin = (0, 0, 0)
      binLinearIxRange = (ixOrigin, nBinsMaxIx)

      -- Sort the atoms into bins now. This is basically the conversion from the cartesian
      -- coordinates to bin indices in R3.
      atomBinAssignment :: Matrix D Int
      atomBinAssignment =
        Massiv.imap
          ( \((_atom :. cartComponent)) el -> case cartComponent of
              0 -> floor $ (el - xMin) / binSize
              1 -> floor $ (el - yMin) / binSize
              2 -> floor $ (el - zMin) / binSize
              _ -> -1
          )
          atomCoords

      -- Linearise the bin assignment of the atoms with respect to the bin index.
      atomBinAssignmentLinear :: Massiv.Vector D Int
      atomBinAssignmentLinear =
        Massiv.ifoldlInner
          ( \(_atom :. cartComponent) accBinLIx el -> case cartComponent of
              0 -> accBinLIx + Data.Ix.index binLinearIxRange (el, 0, 0)
              1 -> accBinLIx + Data.Ix.index binLinearIxRange (0, el, 0)
              2 -> accBinLIx + Data.Ix.index binLinearIxRange (0, 0, el)
              _ -> Data.Ix.index binLinearIxRange nBinsDim - 1
          )
          0
          atomBinAssignment

      -- Sort the atoms into bins (bin characterised by first index) and keep their index around in a
      -- tuple as (assignedBin, atomIndex).
      atomBinAssignmentLinearSort :: Massiv.Vector U (Int, Int)
      atomBinAssignmentLinearSort =
        Massiv.quicksort
          . Massiv.computeAs Massiv.U
          . Massiv.setComp Par
          . Massiv.imap (\atomIx binLIx -> (binLIx, atomIx))
          $ atomBinAssignmentLinear

  -- A HashMap from scalar bin index to the atoms a bin contains.
  binAtomMap <- do
    -- Create the equally sized rows of the bin (rows) to atom indices (column).
    let binGroups = vectorToGroups fst atomBinAssignmentLinearSort

    -- The bin indices (only bins that actually contain atoms)
    binIndices <-
      traverse
        ( \aGroup -> do
            groupHead <- case List.headMaybe aGroup of
              Nothing ->
                throwM $
                  DataStructureException
                    "neighbouhrList"
                    "Found an empty atom group for a bin,\
                    \ but only non-empty groups should be specified in this step."
              Just h -> return h
            let groupBinIx = fst groupHead
            return groupBinIx
        )
        binGroups
        `using` rpar

    -- The atom vectors already expanded to matrices for easier concatenation.
    let binAtomSets :: [IntSet]
        binAtomSets = List.map (IntSet.fromList . List.map snd) binGroups
        mappingGroups = HashMap.fromList $ List.zip binIndices binAtomSets
    return mappingGroups

  let -- Create the array of ALL bins to the atoms they contain. This is a 3D array, indexed by the
      -- bins.
      binAtomMatrix :: Array B Ix3 IntSet
      binAtomMatrix =
        Massiv.makeArrayLinear
          Par
          (Sz (nBinsX :> nBinsY :. nBinsZ))
          (\lBinIx -> HashMap.lookupDefault IntSet.empty lBinIx binAtomMap)

      -- Create a stencil over the 3 bin dimensions, which combines all sets of the neighbouring bins
      -- with the set of this bin.
      {-# INLINE neighbourCollectionStencil #-}
      neighbourCollectionStencil :: Stencil Ix3 IntSet IntSet
      neighbourCollectionStencil =
        Massiv.makeStencil (Sz (3 :> 3 :. 3)) (1 :> 1 :. 1) $ \get ->
          let validIndRange = [-1, 0, 1]
              allStencilIndices =
                fmap
                  toIx3
                  [(x, y, z) | x <- validIndRange, y <- validIndRange, z <- validIndRange]
              allStencilGetters = fmap get allStencilIndices
           in foldl' (<>) IntSet.empty allStencilGetters

      -- Apply the stencil to the bins and collect in each bin all the atoms, that need to be checked
      -- against each other.
      collectedAtomSetInBins :: Array DW Ix3 IntSet
      collectedAtomSetInBins =
        Massiv.mapStencil (Fill IntSet.empty) neighbourCollectionStencil binAtomMatrix

      -- Within each collected bin, calculate all distances now of all possible combinations and
      -- keep those, which fullfill the distance criterion.
      neighboursInBins :: Array D Ix3 (IntMap IntSet)
      neighboursInBins =
        Massiv.map (correlateIntSet atomDenseMap maxNeighbourDist)
          . Massiv.computeAs Massiv.B
          . Massiv.setComp Par
          $ collectedAtomSetInBins

      -- Join all neighbours from the individual bins together.
      foldingF :: IntMap IntSet -> IntMap IntSet -> IntMap IntSet
      foldingF = IntMap.unionWith IntSet.union
      neighboursInDenseNumbering = unsafePerformIO $ Massiv.foldlP foldingF IntMap.empty foldingF IntMap.empty neighboursInBins

  -- Remap the neighbour list back to the sparse mapping, that has been originally used.
  let neighboursInSparseNumbering =
        ( IntMap.map
            ( \neighbourSet ->
                IntSet.map
                  (\denseKey -> atomIndexDenseToSparseMapping Massiv.! denseKey)
                  neighbourSet
            )
            . IntMap.mapKeys (\denseKey -> atomIndexDenseToSparseMapping Massiv.! denseKey)
            $ neighboursInDenseNumbering
        )
          `using` parTraversable rpar

  return neighboursInSparseNumbering
  where
    -- Calculate the distances between all atoms in the set and keep only those pairs, which have a
    -- distance less or equal than the supplied one. If an atom cannot be found in the atom map,
    -- it will no be a neighbour of anything. Therefore this function never fails.
    correlateIntSet :: IntMap Atom -> Double -> IntSet -> IntMap IntSet
    correlateIntSet denseAtomMap maxDist atomsInBin =
      let atomList = IntSet.toAscList atomsInBin
          unfilteredPotentialNeigbhours =
            IntMap.fromAscList $ List.zip atomList (List.repeat atomsInBin)
          neighbours =
            IntMap.filter (not . IntSet.null) $
              IntMap.mapWithKey
                ( \originInd targetIndSet ->
                    checkDistancesFromOriginAtom denseAtomMap maxDist originInd targetIndSet
                )
                unfilteredPotentialNeigbhours
       in neighbours

    -- Checks for a set of target atoms, if they are within a given distance of the origin atom.
    -- This never fails. If an atom that was looked up by its index is not in the IntMap of atoms,
    -- it will not be a neighbour of the origin. If the origin cannot be found, there will be no
    -- neighbours.
    checkDistancesFromOriginAtom :: IntMap Atom -> Double -> Int -> IntSet -> IntSet
    checkDistancesFromOriginAtom denseAtomMap maxDist originInd targetInds =
      let originCoords =
            Massiv.delay . getVectorS . coordinates <$> denseAtomMap IntMap.!? originInd
       in IntSet.filter
            ( \tIx ->
                let targetCoords =
                      Massiv.delay . getVectorS . coordinates <$> denseAtomMap IntMap.!? tIx
                    dist = join $ distance <$> originCoords <*> targetCoords
                 in case dist of
                      Nothing -> False
                      Just d -> d <= maxDist && tIx /= originInd
            )
            targetInds

----------------------------------------------------------------------------------------------------

-- | Quadratic scaling version of bond matrix guessing. Uses full distance matrix to filter for
-- distances small enough. Applies only to the current layer of the molecule.
--
-- If the covalent radius of an element is unknown, no bonds for this atom will be defined.
{-# INLINE guessBondMatrixSimple #-}
guessBondMatrixSimple :: (MonadThrow m, MonadIO m) => Maybe Double -> Molecule -> m BondMatrix
guessBondMatrixSimple covScaling mol = do
  let -- Mapping from the dense 0-based coordinates to the sparse indexing in the Molecule.
      atomIndexDenseToSparseMapping :: Vector P Int
      atomIndexDenseToSparseMapping = getDenseSparseMapping mol

      -- If no scaling factor for covalent radii checks has been defined, default to 1.4.
      radScaling :: Double
      radScaling = fromMaybe defCovScaling covScaling

      -- Vector of all atoms in dense indexing.
      atomsVector :: Massiv.Vector B Atom
      atomsVector = getAtomsAsVector mol

      -- Number of atoms in the molecule.
      nAtoms :: Int
      nAtoms = Massiv.elemsCount atomsVector

      -- Vector of all elements.
      elementsVector :: Massiv.Vector B Element
      elementsVector = Massiv.compute . Massiv.setComp Par . Massiv.map element $ atomsVector

      -- Build the same strucute for element pairs as it has been done for the distance matrix.
      elementPairs :: Matrix D (Element, Element)
      elementPairs =
        let xElements :: Matrix D Element
            xElements = Massiv.expandInner (Sz nAtoms) const elementsVector
            yElements :: Matrix D Element
            yElements = Massiv.expandOuter (Sz nAtoms) const elementsVector
         in Massiv.zip xElements yElements

      -- Calculate the sum of the covalent radii for the element pairs and then scale them.
      covRadiiSums :: Matrix D (Maybe Double)
      covRadiiSums =
        Massiv.map
          ( \(elA, elB) -> do
              radiusA <- covalentRadii Map.!? elA
              radiusB <- covalentRadii Map.!? elB
              return $ radScaling * (radiusA + radiusB)
          )
          elementPairs

  -- Calculate the distance matrix.
  distanceMatrix <- distMat mol

  let -- Create a dense bond matrix but keep it delayed.
      bondMatrixDenseSelfeInteraction :: Matrix D Bool
      bondMatrixDenseSelfeInteraction =
        Massiv.zipWith
          ( \dM cRM ->
              let distanceCheck = (dM <=) <$> cRM
               in case distanceCheck of
                    Just True -> True
                    _ -> False
          )
          distanceMatrix
          covRadiiSums

      -- Remove the self-interaction from the bond matrix.
      bondMatrixDense :: Matrix D Bool
      bondMatrixDense =
        Massiv.imap
          (\(ixC :. ixR) val -> if ixC == ixR then False else val)
          bondMatrixDenseSelfeInteraction

  -- Fold the dense bond matrix to the sparse HashMap representation.
  bondMatrix <-
    Massiv.ifoldlP
      ( \accBM (rIx :. cIx) bondBool ->
          if bondBool
            then
              let rIxSparse = atomIndexDenseToSparseMapping Massiv.! rIx
                  cIxSparse = atomIndexDenseToSparseMapping Massiv.! cIx
               in HashMap.insert (rIxSparse, cIxSparse) bondBool accBM
            else accBM
      )
      HashMap.empty
      (<>)
      HashMap.empty
      bondMatrixDense
  return bondMatrix

----------------------------------------------------------------------------------------------------

-- | Linear scaling version of bond matrix guessing based on covalent radii. Constructs a
-- neighbourlist first and only checks within the neighbour list for potential bond partners.
{-# INLINE guessBondMatrix #-}
guessBondMatrix :: (MonadThrow m) => Maybe Double -> Molecule -> m BondMatrix
guessBondMatrix covScaling mol = do
  let -- Original IntMap of the atoms.
      atoms' :: IntMap Atom
      atoms' = mol ^. #atoms

      -- Get all chemical elements of the current molecule layer.
      atomElements :: IntMap Element
      atomElements = IntMap.map element atoms'

      -- Get the largest covalent radius.
      atomMaxCovRadius :: Maybe Double
      atomMaxCovRadius =
        fmap maximum
          . sequence
          . IntMap.filter isJust
          . IntMap.map (covalentRadii Map.!?)
          $ atomElements

      -- If no scaling factor for covalent radii checks has been defined, default to 1.4.
      radiusScale :: Double
      radiusScale = fromMaybe defCovScaling covScaling

  -- Continuing makes only sense if at least for some element the covalent radii have been found.
  maxCovAtomRadius <- case atomMaxCovRadius of
    Nothing ->
      throwM $
        MolLogicException
          "guessBondMatrix"
          "Cannot find the largest covalent radius in the molecule. Is your molecule layer maybe empty?"
    Just r -> return r

  -- The maximum distance for neighbour search.
  let maxNeighbourDist = maxCovAtomRadius * 2 * radiusScale

  -- Build the neighbour list first.
  neighbours <- neighbourList maxNeighbourDist mol

  let -- Fold the bond matrix from the neighbour list.
      bondMatrix :: BondMatrix
      bondMatrix =
        IntMap.foldlWithKey'
          ( \accBM originIx targetSet ->
              let newRow = makeScreenedBondMatrixRow radiusScale originIx targetSet atoms'
               in accBM <> newRow
          )
          HashMap.empty
          neighbours
          `using` parTraversable rpar
  return bondMatrix
  where
    -- Create a row of a bond matrix for a given origin atom and a pre-filtered set of potential
    -- target atoms. Elements, for which a covalent radius cannot be found will have no bonds.
    makeScreenedBondMatrixRow :: Double -> Int -> IntSet -> IntMap Atom -> BondMatrix
    makeScreenedBondMatrixRow covScale originInd targetInds originalAtoms =
      IntSet.foldl'
        ( \bondMatrixRowAcc targetInd ->
            let originAtom = originalAtoms IntMap.!? originInd
                targetAtom = originalAtoms IntMap.!? targetInd
                originCoords = Massiv.delay . getVectorS . coordinates <$> originAtom
                targetCoords = Massiv.delay . getVectorS . coordinates <$> targetAtom
                originElement = element <$> originAtom
                targetElement = element <$> targetAtom
                originRadius = (covalentRadii Map.!?) =<< originElement
                targetRadius = (covalentRadii Map.!?) =<< targetElement
                realDistance = join $ distance <$> originCoords <*> targetCoords
                sumCovRadii = (+) <$> originRadius <*> targetRadius
                maxDistance = (covScale *) <$> sumCovRadii
             in case (<=) <$> realDistance <*> maxDistance of
                  -- The radii of both elements have been found and the real distance between the atoms is
                  -- smaller than the scaled sum of the covalent radii.
                  Just True -> HashMap.insert (originInd, targetInd) True bondMatrixRowAcc
                  -- Both elements have been found but the distance is too large.
                  Just False -> bondMatrixRowAcc
                  -- One of the elements has not been found.
                  Nothing -> bondMatrixRowAcc
        )
        HashMap.empty
        targetInds

----------------------------------------------------------------------------------------------------

-- | Fragment detection in a molecule. The fragment detection works by following the bond matrix.
-- Sets of atoms, which do not have any covalent connections to atoms outside of their own set are
-- considered a fragment.
{-# INLINE fragmentDetectionDetached #-}
fragmentDetectionDetached :: MonadThrow m => Molecule -> m (IntMap IntSet)
fragmentDetectionDetached mol = do
  -- Make sure the molecule is sane, otherwise the fragments will potentially be garbage.
  _ <- checkMolecule mol

  -- Detect all fragments by following the bond matrix.
  let bonds' = mol ^. #bonds
      atoms' = mol ^. #atoms
      allFragments = findAllFragments bonds' atoms' IntMap.empty
  return allFragments
  where
    -- Takes a starting atom and the bond matrix of the molecule and an (initially empty) set of atoms
    -- that are already part of the fragment. Starting from this atom follow the bonds through the
    -- molecule. until no new atoms can be found anymore.
    findFromStartingAtom ::
      -- | Index of the atom currently checked
      Int ->
      -- | The bond matrix of the molecules.
      BondMatrix ->
      -- | The atom indices in the fragments. Accumulates during the recursion.
      IntSet ->
      -- | The bond matrix after all bonds involving the current atom have been
      --   removed and the next bound neighbours from this atom.
      IntSet
    findFromStartingAtom atomIndex bondMatrix fragmentAcc =
      let -- All bonding partners of the currently inspected atom.
          bondsTargetsOfThisAtoms =
            IntSet.fromList . fmap snd . HashMap.keys $
              HashMap.filterWithKey
                (\(oIx, _) val -> oIx == atomIndex && val)
                bondMatrix

          -- Only the bond targets, that are not yet part of the fragment.
          newTargets = bondsTargetsOfThisAtoms IntSet.\\ fragmentAcc
       in if IntSet.null newTargets
            then -- If no new targets were found, terminate the recursive search here.
              let fragmentAccNew = fragmentAcc <> IntSet.singleton atomIndex in fragmentAccNew
            else -- If new targets were found, recursively also follow the new targets.

              let fragmentAccNew = fragmentAcc <> newTargets <> IntSet.singleton atomIndex
               in IntSet.foldl'
                    (\fragAcc newTarget -> findFromStartingAtom newTarget bondMatrix fragAcc)
                    fragmentAccNew
                    newTargets

    -- Move through a complete molecule until all fragments have been found.
    findAllFragments ::
      -- | Bond matrix of the complete molecule.
      BondMatrix ->
      -- | An accumulator of atoms, which have not yet been assigned to a fragment.
      IntMap Atom ->
      -- | Growing accumulator of fragments, that have been found yet.
      IntMap IntSet ->
      IntMap IntSet
    findAllFragments bondMat atomMapAcc fragAcc =
      let -- Use the first atom of the rest of the whole molcule, which has not yet been consumed into
          -- fragments as a starting atom for the next fragment search.
          atomHead = fst <$> IntMap.lookupMin atomMapAcc
          newFragment = findFromStartingAtom <$> atomHead <*> pure bondMat <*> pure IntSet.empty

          -- Remove the atoms of the new fragment from the whole system for the next iteration.
          atomMapAccNew = IntMap.withoutKeys atomMapAcc <$> newFragment

          -- Get the highest key of the fragment IntMap before insertion of the new fragment.
          highestKey = case IntMap.lookupMax fragAcc of
            Just (k, _) -> k
            Nothing -> 0

          -- Add the new fragment with an incremented key to the IntMap of fragments.
          newFragAcc = IntMap.insert (highestKey + 1) <$> newFragment <*> pure fragAcc
       in case (atomMapAccNew, newFragAcc) of
            -- A new fragment was found
            (Just remainingAtoms, Just fragmentsFoundYet) ->
              findAllFragments bondMat remainingAtoms fragmentsFoundYet
            -- The atoms already have been fully consumed and therefore no new fragments could be
            -- found.
            _ -> fragAcc

----------------------------------------------------------------------------------------------------

-- | This function adds multipole centres to a given molecule layer. In the context of ONIOM, this
-- means, that the multipoles of a real system are used as a polarisation cloud of the deeper layer.
-- Polarisation centres, that are real atoms in the model system, will be removed. A sequence of values
-- gives scaling factors for the multipoles in bond distances.
--
-- If the atoms of the real system above do not contain multipole information, you will have useless
-- dummy atoms in the model system.
--
-- Be aware of a nasty corner case:
--
-- @
--       b--c--d
--      /       \\
--     A         E
-- @
-- The atoms @A@ and @E@ belong to the model system, which shall be polarised, while @b@, @c@ and @d@
-- belong to the real system, which provides the polarisation cloud. If scaling factors for up to three
-- bonds are given, atom @b@ has a distance of 1 from atom @A@ but a distance of 3 from atom @E@. This
-- introduces some ambiguity to the scaling. This will use the smallest distance found to select the
-- scaling factor. Therefore @b@ and @d@ will both be treated as being in a distance of 1 bond, not @b@
-- having a distance of 1 with respect to @A@ and a distance of 3 to @E@.
--
-- The function obtains a representation suitable for
-- 'Spicy.Molecule.Internal.Multipoles.molToPointCharges', where the atoms of the layer above are
-- dummy atoms but still connected in the bond matrix, which is important for definition of the
-- local axes system of the multipole point charges.
getPolarisationCloudFromAbove ::
  (MonadThrow m) =>
  -- | The whole molecular system with the multipoles at least in the layer above the
  --   specified one.
  Molecule ->
  -- | Specificaiton of the molecule layer, which should get a polarisation cloud from
  --   the layer above. The layer above is also determined from the MolID by removing
  --   its last element.
  MolID ->
  -- | Scaling factors for the multipole moments in bond distances. The first value in
  --   the sequence would be used to scale the multipoles of atoms 1 bond away from
  --   set 1 atoms, the second value in the sequence multipoles 2 bonds away and so
  --   on.
  Seq Double ->
  -- | The specified layer of the molecule only with polarisation centres added. All
  --   submolecules or fragments this layer may have had are removed.
  m Molecule
getPolarisationCloudFromAbove mol layerID poleScalings = do
  -- Check for the sanity of the molecule, as otherwise the assumptions regarding bonds make no
  -- sense.
  _ <- checkMolecule mol

  go mol layerID
  where
    go ::
      (MonadThrow m) =>
      -- | The whole molecular system with the multipoles at least in the layer above the
      --   specified one.
      Molecule ->
      -- | Specificaiton of the molecule layer, which should get a polarisation cloud from
      --   the layer above. The layer above is also determined from the MolID by removing
      --   its last element.
      MolID ->
      -- | The specified layer of the molecule only with polarisation centres added. All
      --   submolecules or fragments this layer may have had are removed.
      m Molecule
    -- The system has been reduced to a single layer and is definitely done. Return it.
    go currentMol Empty = return currentMol
    -- There are more layers above the current one which shall be polarised. Use the layer directly
    -- abpve the current model system for polarisation and join.
    go currentMol currentMolID@(polID :|> _modelID) = do
      -- Obtain the local model system and the local real system, which is being used for
      -- polarisation of the model.
      localModel <- getMolByID currentMol currentMolID
      localReal <- getMolByID currentMol polID

      -- Deconstruct the real system and do some adjustements.
      let --  - Dummy atoms are removed from the real system.
          --  - Link atoms will be changed to normal atoms.
          --  - All remaining atoms will be dummy atoms.
          realAtoms =
            IntMap.map (\a -> a & #isDummy .~ True)
              . IntMap.filter (\a -> not $ a ^. #isDummy)
              . IntMap.map (\a -> a & #isLink .~ NotLink)
              $ localReal ^. #atoms
          -- - The bond matrix will be updated only to contain the filtered atoms.
          realBonds = cleanBondMatByAtomInds (localReal ^. #bonds) (IntMap.keysSet realAtoms)
          -- - The fragments will be updated only to contain the filtered atoms.
          realFragments =
            IntMap.map
              (\f -> f & #atoms %~ IntSet.intersection (IntMap.keysSet realAtoms))
              $ localReal ^. #fragment

      -- Get the link atoms of the model system and groups of their bonding partners in the real
      -- system in a given distance of bonds. The first entry is dropped as those are distance 0
      -- atoms (therefore the capped atoms themselves).
      let modelCappedAtoms = IntMap.keys . getCappedAtoms $ localModel ^. #atoms
          searchDistance = Seq.length poleScalings
      distanceGroups <-
        combineDistanceGroups
          <$> mapM
            (\cappedStartAtom -> Seq.drop 1 <$> bondDistanceGroups localReal cappedStartAtom searchDistance)
            modelCappedAtoms

      -- Scale the polarisation centres of the real system according to their distance to the capped
      -- atoms of the model system.
      let realAtomsScaled =
            Seq.foldlWithIndex
              ( \atomsAcc bondDist atomsAtDist ->
                  let scaleFactor = fromMaybe 0 $ poleScalings Seq.!? bondDist
                   in scaleMultipoles atomsAcc atomsAtDist scaleFactor
              )
              realAtoms
              distanceGroups

      -- Combine the model system (and its already existing polarisation centres) with the modified
      -- stuff of the real layer.
      let accumulatorMol =
            localModel
              & #atoms %~ (<> realAtomsScaled)
              & #bonds %~ HashMap.unionWith (||) realBonds
              & #fragment
                %~ IntMap.unionWith
                  (\fM fR -> fM & #atoms %~ (<> fR ^. #atoms))
                  realFragments

      go accumulatorMol polID

    -- Function to scale all Multipoles of the atoms in the input set with a factor.
    scaleMultipoles :: IntMap Atom -> IntSet -> Double -> IntMap Atom
    scaleMultipoles atoms selection factor =
      IntSet.foldl'
        (\accAtoms sel -> IntMap.adjust (& #multipoles %~ modifyMultipole (* factor)) sel accAtoms)
        atoms
        selection

----------------------------------------------------------------------------------------------------

-- | Getting the distance of real system atoms to the capped atoms of the model system, gives
-- multiple distances of a given real system atom to the model system atoms in bond distances.
-- This function joins the real system atoms, which are grouped by bond distance from a given
-- capped model system atom, in a way to ensure that a real system atom always only appears at
-- the lowest possible distance to the model system.
combineDistanceGroups :: [Seq IntSet] -> Seq IntSet
combineDistanceGroups distGroups =
  let -- Join all the distance groups of different capped atoms. An atom of the real system might
      -- appear here mutliple times with different distances.
      combinationWithAmbigousAssignments =
        List.foldl'
          ( \acc thisGroup ->
              let lengthAcc = Seq.length acc
                  lengthThis = Seq.length thisGroup

                  -- Adjust the length of the accumulator and this group, to match the longer one of both.
                  lengthAdjAcc =
                    if lengthThis > lengthAcc
                      then acc Seq.>< Seq.replicate (lengthThis - lengthAcc) IntSet.empty
                      else acc
                  lengthAdjThis =
                    if lengthAcc > lengthThis
                      then thisGroup Seq.>< Seq.replicate (lengthAcc - lengthThis) IntSet.empty
                      else thisGroup

                  -- Join this group with the accumulator.
                  newAcc = Seq.zipWith IntSet.union lengthAdjAcc lengthAdjThis
               in newAcc
          )
          Seq.empty
          distGroups
      -- Make sure, that a given atom always only appears at the lower distance and remove its
      -- occurence at a higher distance, if already found at a lower distance.
      combinationUnambigous =
        foldl
          ( \(atomsAtLowerDist, unambDistSeqAcc) thisDistanceAtoms ->
              let thisWithLowerRemoved = thisDistanceAtoms IntSet.\\ atomsAtLowerDist
                  newAtomsAtLowerDist = thisWithLowerRemoved `IntSet.union` atomsAtLowerDist
                  newUnambDistSeqAcc = unambDistSeqAcc |> thisWithLowerRemoved
               in (newAtomsAtLowerDist, newUnambDistSeqAcc)
          )
          (IntSet.empty, Seq.empty)
          combinationWithAmbigousAssignments
   in snd combinationUnambigous

----------------------------------------------------------------------------------------------------

-- | This function takes a starting atom in given layer and starts moving away from it along the bonds.
-- Atoms of the same bond distance will be grouped. Therefore all atoms 1 bond away from the start will
-- form a group, all bonds 2 bonds away from the starting atom will form a group and so on. Atoms will
-- only belong to one group always, which is relevant for cyclic structures. They will always be
-- assigned to the group with the lowest distance.
--
-- The function takes a maximum distance in bonds to search. The search ends, if either no new atoms
-- can be found or the search would extend beyond the maximum search distance.
bondDistanceGroups ::
  MonadThrow m =>
  -- | The molecule layer which to use for the search. Sublayers are ignored.
  Molecule ->
  -- | Key of the starting atom.
  Int ->
  -- | The maximum distance for search in bonds. Must therefore be equal or
  --   greater than 0.
  Int ->
  -- | A sequence of atoms in a given distance. At the sequence index 0 will be
  --   the starting atom index. At sequence index n will be the set of atom
  --   indices n bonds away from the start.
  m (Seq IntSet)
bondDistanceGroups mol startAtomInd maxBondSteps = do
  -- Check the molecule, as the bond matrix could otherwise be damaged and create strange results.
  _ <- checkMolecule mol

  let bondMat = mol ^. #bonds
      groups = stepAndGroup bondMat maxBondSteps (Seq.singleton . IntSet.singleton $ startAtomInd)
  return groups
  where
    stepAndGroup ::
      -- | The bond matrix through which to step. During the recursion this will
      --   shrink, as the atoms already assigned will be removed as and targets.
      BondMatrix ->
      -- | The maximum distance in bonds.
      Int ->
      -- | Accumulator of the groups.
      Seq IntSet ->
      Seq IntSet
    stepAndGroup bondMat' maxDist groupAcc
      | currentDist > maxDist =
        groupAcc
      | otherwise =
        let -- The currently most distant atoms from the start and therefore the origin for the next
            -- search.
            searchOrigins = case groupAcc of
              Empty -> IntSet.singleton startAtomInd
              _ :|> lastGroup -> lastGroup

            -- Make sure the group accumulator always contains the start atom at distance 0.
            groupAccAdjusted = case groupAcc of
              Empty -> Seq.singleton . IntSet.singleton $ startAtomInd
              _ -> groupAcc

            -- The next more distant sphere of atoms. Potentially, in case of a ring closure, the new
            -- sphere might contain atoms of this sphere, due to how the bond matrix is updated in the
            -- recursion. To avoid this, remove the origins from the next sphere.
            nextSphereAtoms =
              (`IntSet.difference` searchOrigins) . IntSet.unions $
                fmap
                  (getAtomBondPartners bondMat')
                  (IntSet.toList searchOrigins)

            -- The bond matrix for the next iteration will have this iterations search origins removed
            -- both as origin as well as target. This should make sure, that stepping back is not
            -- possible.
            newBondMat =
              HashMap.filterWithKey
                ( \(ixO, ixT) val ->
                    not (ixO `IntSet.member` searchOrigins)
                      && not (ixT `IntSet.member` searchOrigins)
                      && val
                )
                bondMat'

            -- The new accumulator will contain the results as a new entry to the sequence.
            newGroupAcc = groupAccAdjusted |> nextSphereAtoms
         in stepAndGroup newBondMat maxDist newGroupAcc
      where
        currentDist = Seq.length groupAcc

    -- Get all bond partners of an atom.
    getAtomBondPartners :: BondMatrix -> Int -> IntSet
    getAtomBondPartners bondMat' atom =
      IntSet.fromList
        . fmap snd
        . HashMap.keys
        . HashMap.filterWithKey (\(ixO, _) val -> ixO == atom && val)
        $ bondMat'

----------------------------------------------------------------------------------------------------

-- | Given a molecule, build the associations of this layers atoms, with the fragments of this layers.
-- Therefore, if fragments represent the whole molecule, this will assign Just Fragment to each atom.
-- This is the fragment to which the atom belongs.
getAtomAssociationMap ::
  MonadThrow m =>
  -- | The current molecule layer, for which to build
  --   the association map.
  Molecule ->
  -- | The original 'IntMap' of atoms, but the atoms are
  --   now associated with a fragment and the fragments
  --   'Int' key.
  m (IntMap (Atom, Maybe (Int, Fragment)))
getAtomAssociationMap mol = do
  let atoms' = mol ^. #atoms
      fragments = mol ^. #fragment
  atomToFragAssociations <-
    IntMap.traverseWithKey
      ( \atomKey atom -> do
          -- Find all fragments, to which an atom is assigned.
          let matchingFragments =
                IntMap.filter (\frag -> atomKey `IntSet.member` (frag ^. #atoms)) fragments

          case IntMap.size matchingFragments of
            0 -> return (atom, Nothing)
            1 -> return (atom, IntMap.lookupMin matchingFragments)
            _ ->
              throwM
                . MolLogicException "getAtomAssociationMap"
                $ "Assignment of atom "
                  <> show atomKey
                  <> " to a fragment failed, as the assignment is ambigous. \
                     \This means an invalid data structure in the fragments."
      )
      atoms'
  return atomToFragAssociations

----------------------------------------------------------------------------------------------------

-- | Parser easily obtain lists of 'FragmentAtomInfo', which need to be converted to proper fragments and
-- atoms for the molecule. This function builds the data types for '_#atoms' and
-- '_#fragment'.
fragmentAtomInfo2AtomsAndFragments :: [FragmentAtomInfo] -> (IntMap Atom, IntMap Fragment)
fragmentAtomInfo2AtomsAndFragments info =
  let atoms' = IntMap.fromList . fmap (\i -> (faiAtomIndex i, faiAtom i)) $ info
      fragments =
        IntMap.fromListWith fragmentUnion . fmap (\i -> (faiFragmentIndex i, faiFragment i)) $ info
   in (atoms', fragments)
  where
    -- Joins two fragments. The @label@ and @chain@ should be identical but this
    -- is not strictly required by this functions. Instead this functions uses a left bias for the
    -- fragments.
    fragmentUnion :: Fragment -> Fragment -> Fragment
    fragmentUnion a b =
      let atomsInB = b ^. #atoms
       in a & #atoms %~ IntSet.union atomsInB

----------------------------------------------------------------------------------------------------

-- | Obtains the Jacobian matrix for the transformation from the basis of the model system to
-- the basis of a real system as used in the equation for ONIOM gradients:
--
-- \[
--     \nabla E^\mathrm{ONIOM2} = \nabla E^\mathrm{real} - \nabla E^\mathrm{model, low} \mathbf{J}
--                              + \nabla E^\mathrm{model, high} \mathbf{J}
-- \]
--
-- The gradient of the real system, which has \(N\) atoms is a row vector with \(3 N\) elements. The
-- gradient of the model system, which has \(M\) atoms is a row vector, with \(3 M\) elements. The
-- Jacobian matrix therefore has a size of \( 3 M \times 3 N\).
--
-- To transform from the basis of the model system to the basis of the real system, the Jacobian does
-- the following
--
--   - Distribute the gradient that is acting on a link atom @LA@ (which connects the model system atom
--     @LAC@ to the real system atom @LAH@) according to the factor \(g\), if the position of "LA"
--     depends on @LAH@ and @LAC@ by
--     \( \mathbf{r}^\mathrm{LA} = \mathbf{r}^\mathrm{LAC} + g (\mathbf{r}^\mathrm{LAH} - \mathbf{r}^\mathrm{LAC}) \)
--     as
--     \( \partial r_a^\mathrm{LA} / \partial r_b^\mathrm{LAH} = g \delta_{a,b} \)
--     ,
--     \(\partial r_a^\mathrm{LA} / \partial r_b^\mathrm{LAC} = (1 - g) \delta_{a,b}\)
--     , where \(a\) and \(b\) are the cartesian components \(x\), \(y\) or \(z\) of the gradient.
--   - Atoms of the real system, that are not part of the model system (set 4 atoms) get a contribution
--     of 0 from the model system.
--   - Atoms of the real system, that are part of the model system, get a full contribution from the
--     model system.
--   - To obtain an element of the Jacobian all contributions are summed up.

-- TODO (phillip|p=5|#Improvement #ExternalDependency) - As soon as Massiv supports sparse arrays, use them! https://github.com/lehins/massiv/issues/50
getJacobian ::
  MonadThrow m =>
  -- | Atoms of the real system.
  IntMap Atom ->
  -- | Atoms of the model system.
  IntMap Atom ->
  m (Matrix D Double)
getJacobian realAtoms modelAtoms = do
  let nModelAtoms = IntMap.size modelAtoms
      nRealAtoms = IntMap.size realAtoms
      realLinkAtoms = IntMap.filter (isAtomLink . isLink) realAtoms
      realLinkAtomKeys = IntMap.keysSet realLinkAtoms
      modelLinkAtoms =
        flip IntMap.withoutKeys realLinkAtomKeys
          . IntMap.filter (isAtomLink . isLink)
          $ modelAtoms
      -- Translations of different mapping schemes:
      --   - Global dense mapping means, that the real system atoms are treated as if they were dense
      --      and 0-based (array like)
      --   - Local dense mapping means, that the model system atoms are treated as if they were dense
      --     and 0-based
      modelAtomKeys = IntMap.keys modelAtoms
      allAtomKeys = IntMap.keys $ IntMap.union realAtoms modelAtoms
      sparse2DenseGlobal = IntMap.fromAscList $ RIO.zip allAtomKeys [0 ..]
      dense2SparseGlobal = Massiv.fromList Par allAtomKeys :: Vector U Int
      sparse2DenseLocal = IntMap.fromAscList $ RIO.zip modelAtomKeys [0 ..]
      -- This is the mapping from global dense indices to local dense indices. This means if you ask
      -- for a real system atom, you will get 'Just' the dense index of the same atom in the model
      -- system or 'Nothing' if this atom is not part of the model system.
      global2Local :: IntMap (Maybe Int)
      global2Local =
        let globalKeys = [0 .. nRealAtoms - 1]
            global2LocalAssoc =
              fmap
                ( \globalKey ->
                    let sparseKey = dense2SparseGlobal Massiv.!? globalKey :: Maybe Int
                        localKey = flip IntMap.lookup sparse2DenseLocal =<< sparseKey
                     in (globalKey, localKey)
                )
                globalKeys
         in IntMap.fromAscList global2LocalAssoc

  -- Create a Matrix like HashMap, similiar to the BondMat stuff, that contains for pairs of
  -- dense (local modelKey, global realKey) scaling factors g. There should be one pair per link.
  -- atom.
  -- This is close to the final jacobian but not there yet.
  ((linkToModelG, linkToRealG) :: (HashMap (Int, Int) Double, HashMap (Int, Int) Double)) <-
    IntMap.foldlWithKey'
      ( \hashMapAcc' linkKey linkAtom -> do
          (linkToModelAcc, linkToRealAcc) <- hashMapAcc'

          let denseLinkLocalKey = sparse2DenseLocal IntMap.!? linkKey
              sparseModelKey = linkAtom ^? #isLink % #linkModelPartner
              denseModelGlobalKey = (sparse2DenseGlobal IntMap.!?) =<< sparseModelKey
              sparseRealKey = linkAtom ^? #isLink % #linkRealPartner
              denseRealGlobalKey = (sparse2DenseGlobal IntMap.!?) =<< sparseRealKey
              gFactor' = linkAtom ^? #isLink % #linkGFactor

          (linkIx, modelIx, realIx) <-
            case (denseLinkLocalKey, denseModelGlobalKey, denseRealGlobalKey) of
              (Just l, Just m, Just r) -> return (l, m, r)
              _ ->
                throwM $
                  MolLogicException
                    "getJacobian"
                    "While checking for atoms, that are influenced by link atoms, either a model system\
                    \ atom or a real system atom, that must be associated to the link atom, could not be\
                    \ found."

          gFactor <- case gFactor' of
            Nothing ->
              throwM $
                MolLogicException
                  "getJacobian"
                  "The scaling factor g for this link atom could not be found."
            Just g -> return g

          return
            ( HashMap.insert (linkIx, modelIx) (1 - gFactor) linkToModelAcc,
              HashMap.insert (linkIx, realIx) gFactor linkToRealAcc
            )
      )
      (return (HashMap.empty, HashMap.empty))
      modelLinkAtoms

  let jacobian' :: Matrix D Double
      jacobian' =
        Massiv.makeArray
          Par
          (Sz (3 * nModelAtoms :. 3 * nRealAtoms))
          ( \(modelCartIx :. realCartIx) ->
              let -- The indices of the matrix are the expanded atom indices, meaning that actually 3
                  -- values per atom (x, y, z) are present. These are the atom indices again now.
                  modelIx = modelCartIx `div` 3
                  realIx = realCartIx `div` 3

                  -- This is the cartesian component of the gradient of an atom. 0:x, 1:y, 2:z
                  modelComponent = modelCartIx `mod` 3
                  realComponent = realCartIx `mod` 3

                  -- Check wether the current real atom is also in the model system.
                  realInModel = join $ global2Local IntMap.!? realIx

                  -- If the real atom is present in the model system, the gradient of the model system
                  -- for this atom is used instead. Only use the gradient for the appropriate cartesian
                  -- components (x component provides x component, but not x provided y).
                  defaultValue = case realInModel of
                    Nothing -> 0
                    Just localModelKey ->
                      if modelIx == localModelKey && modelComponent == realComponent then 1 else 0

                  -- Check if the current pair belogns to a link atom in the model system. Keep it only
                  -- if the cartesian components match.
                  (link2ModelGValue, link2RealGValue) =
                    let link2ModelG = fromMaybe 0 $ HashMap.lookup (modelIx, realIx) linkToModelG
                        link2RealG = fromMaybe 0 $ HashMap.lookup (modelIx, realIx) linkToRealG
                     in if modelComponent == realComponent then (link2ModelG, link2RealG) else (0, 0)
               in defaultValue + link2ModelGValue + link2RealGValue
          )
  return jacobian'

----------------------------------------------------------------------------------------------------

-- | Applies a function that somehow combines the two set of multipoles.
combineMultipoles :: (Double -> Double -> Double) -> Multipoles -> Multipoles -> Multipoles
combineMultipoles f a b =
  let newMonopole = do
        mA <- a ^. #monopole
        mB <- b ^. #monopole
        return $
          Monopole
            { q00 = f (mA ^. #q00) (mB ^. #q00)
            }
      newDipole = do
        dA <- a ^. #dipole
        dB <- b ^. #dipole
        return $
          Dipole
            { q10 = f (dA ^. #q10) (dB ^. #q10),
              q11c = f (dA ^. #q11c) (dB ^. #q11c),
              q11s = f (dA ^. #q11s) (dB ^. #q11s)
            }
      newQuadrupole = do
        qA <- a ^. #quadrupole
        qB <- b ^. #quadrupole
        return $
          Quadrupole
            { q20 = f (qA ^. #q20) (qB ^. #q20),
              q21c = f (qA ^. #q21c) (qB ^. #q21c),
              q21s = f (qA ^. #q21s) (qB ^. #q21s),
              q22c = f (qA ^. #q22c) (qB ^. #q22c),
              q22s = f (qA ^. #q22s) (qB ^. #q22s)
            }
      newOctopole = do
        oA <- a ^. #octopole
        oB <- b ^. #octopole
        return $
          Octopole
            { q30 = f (oA ^. #q30) (oB ^. #q30),
              q31c = f (oA ^. #q31c) (oB ^. #q31c),
              q31s = f (oA ^. #q31s) (oB ^. #q31s),
              q32c = f (oA ^. #q32c) (oB ^. #q32c),
              q32s = f (oA ^. #q32s) (oB ^. #q32s),
              q33c = f (oA ^. #q33c) (oB ^. #q33c),
              q33s = f (oA ^. #q33s) (oB ^. #q33s)
            }
      newHexadecapole = do
        hA <- a ^. #hexadecapole
        hB <- b ^. #hexadecapole
        return $
          Hexadecapole
            { q40 = f (hA ^. #q40) (hB ^. #q40),
              q41c = f (hA ^. #q41c) (hB ^. #q41c),
              q41s = f (hA ^. #q41s) (hB ^. #q41s),
              q42c = f (hA ^. #q42c) (hB ^. #q42c),
              q42s = f (hA ^. #q42s) (hB ^. #q42s),
              q43c = f (hA ^. #q43c) (hB ^. #q43c),
              q43s = f (hA ^. #q43s) (hB ^. #q43s),
              q44c = f (hA ^. #q44c) (hB ^. #q44c),
              q44s = f (hA ^. #q44s) (hB ^. #q44s)
            }
   in Multipoles
        { monopole = newMonopole,
          dipole = newDipole,
          quadrupole = newQuadrupole,
          octopole = newOctopole,
          hexadecapole = newHexadecapole
        }

----------------------------------------------------------------------------------------------------

-- | Applies a function to multipoles.
modifyMultipole :: (Double -> Double) -> Multipoles -> Multipoles
modifyMultipole f a =
  let newMonopole = do
        mA <- a ^. #monopole
        return $
          Monopole
            { q00 = f (mA ^. #q00)
            }
      newDipole = do
        dA <- a ^. #dipole
        return $
          Dipole
            { q10 = f (dA ^. #q10),
              q11c = f (dA ^. #q11c),
              q11s = f (dA ^. #q11s)
            }
      newQuadrupole = do
        qA <- a ^. #quadrupole
        return $
          Quadrupole
            { q20 = f (qA ^. #q20),
              q21c = f (qA ^. #q21c),
              q21s = f (qA ^. #q21s),
              q22c = f (qA ^. #q22c),
              q22s = f (qA ^. #q22s)
            }
      newOctopole = do
        oA <- a ^. #octopole
        return $
          Octopole
            { q30 = f (oA ^. #q30),
              q31c = f (oA ^. #q31c),
              q31s = f (oA ^. #q31s),
              q32c = f (oA ^. #q32c),
              q32s = f (oA ^. #q32s),
              q33c = f (oA ^. #q33c),
              q33s = f (oA ^. #q33s)
            }
      newHexadecapole = do
        hA <- a ^. #hexadecapole
        return $
          Hexadecapole
            { q40 = f (hA ^. #q40),
              q41c = f (hA ^. #q41c),
              q41s = f (hA ^. #q41s),
              q42c = f (hA ^. #q42c),
              q42s = f (hA ^. #q42s),
              q43c = f (hA ^. #q43c),
              q43s = f (hA ^. #q43s),
              q44c = f (hA ^. #q44c),
              q44s = f (hA ^. #q44s)
            }
   in Multipoles
        { monopole = newMonopole,
          dipole = newDipole,
          quadrupole = newQuadrupole,
          octopole = newOctopole,
          hexadecapole = newHexadecapole
        }

----------------------------------------------------------------------------------------------------

-- | Redistributes the multipole moments of the link atoms of a given molecule layer (not its
-- sublayers) homogenously among all other atoms of the the layer.
redistributeLinkMoments :: Molecule -> Molecule
redistributeLinkMoments = Optics.over #atoms redistributeLinkMoments'

-- | Redistributes the multipole moments of the link atoms of a given set of atoms
-- homogenously among all other atoms in the set.
redistributeLinkMoments' :: IntMap Atom -> IntMap Atom
redistributeLinkMoments' allAtoms =
  let zeroMoment =
        Multipoles
          { monopole = Just $ Monopole 0,
            dipole = Just $ Dipole 0 0 0,
            quadrupole = Just $ Quadrupole 0 0 0 0 0,
            octopole = Just $ Octopole 0 0 0 0 0 0 0,
            hexadecapole = Just $ Hexadecapole 0 0 0 0 0 0 0 0 0
          }

      -- Link atoms of this layer.
      linkAtoms = IntMap.filter (isAtomLink . isLink) allAtoms

      -- The model atoms without the link atoms.
      set1Atoms = IntMap.filter (not . isAtomLink . isLink) allAtoms
      nSet1Atoms = IntMap.size set1Atoms
      sumOfLinkMoments = IntMap.foldl' (combineMultipoles (+)) zeroMoment . fmap (^. #multipoles) $ linkAtoms
      linkMomentsScaled = modifyMultipole (/ (fromIntegral nSet1Atoms)) sumOfLinkMoments

      -- Distribute the link atom multipoles homogenously over the set1 atoms.
      newSet1Atoms = fmap (\a -> a & #multipoles %~ (combineMultipoles (+)) linkMomentsScaled) set1Atoms

      -- Remove the multipole information from the link atoms.
      newLinkAtoms = fmap (\a -> a & #multipoles .~ def) linkAtoms

      -- Recombine the set 1 and 2 atoms again to give the layer with redistributed multipoles.
      newAtoms = IntMap.union newSet1Atoms newLinkAtoms
   in newAtoms

----------------------------------------------------------------------------------------------------

-- | This function takes a local MC-ONIOM2 setup and removes link tag of atoms from the model
-- systems, if they were already link atoms in the real system.
removeRealLinkTagsFromModel ::
  -- | The real system.
  Molecule ->
  -- | A model system directly below the real system.
  Molecule ->
  Molecule
removeRealLinkTagsFromModel realMol modelCentre =
  let realLinkAtoms =
        IntMap.keysSet . IntMap.filter (isAtomLink . isLink) $ realMol ^. #atoms

      -- The model centres, but all atoms, that were already a link atom in the real system, do not
      -- longer have the link tag.
      newModel =
        let modelAtoms = modelCentre ^. #atoms
            modelAtomsClean =
              IntMap.mapWithKey
                ( \atomKey atom ->
                    if atomKey `IntSet.member` realLinkAtoms
                      then atom & #isLink .~ NotLink
                      else atom
                )
                modelAtoms
         in modelCentre & #atoms .~ modelAtomsClean
   in newModel

----------------------------------------------------------------------------------------------------

-- | Obtain all calculations that need to be performed on a molecule in hierarchical order
-- (top to down and left to right)
getAllCalcIDsHierarchically :: Molecule -> Seq CalcID
getAllCalcIDsHierarchically mol =
  molFoldlWithMolID
    ( \idAcc currentMolID currentMol ->
        let calcIDsOfCurrentMol = getCalcIDsOfMolLayer currentMolID currentMol
         in idAcc <> calcIDsOfCurrentMol
    )
    Empty
    mol
  where
    getCalcIDsOfMolLayer :: MolID -> Molecule -> Seq CalcID
    getCalcIDsOfMolLayer molID molLayer =
      Map.foldlWithKey'
        (\idsAcc calcKey _ -> idsAcc |> CalcID {molID = molID, calcKey = calcKey})
        Empty
        (molLayer ^. #calcContext)

----------------------------------------------------------------------------------------------------

-- | Get all layer IDs of a molecule in ONIOM hierarchical order (top to bottom, left to right).
getAllMolIDsHierarchically :: Molecule -> Seq MolID
getAllMolIDsHierarchically mol =
  molFoldlWithMolID
    ( \idAcc currentMolID _ -> idAcc |> currentMolID
    )
    Empty
    mol

----------------------------------------------------------------------------------------------------

-- | Generic update of some atomic positions. The updated atoms need to be specified by an 'IntSet'
-- but the position vector represents an update to all real top layer atoms.
-- The coordinates in the vector need to be in the same (strictly
-- ascending) order as the atoms in the 'IntSet' (always strictly ascending).
updatePositionsPosVec :: MonadThrow m => Vector S Double -> IntSet -> Molecule -> m Molecule
updatePositionsPosVec pos sel mol = do
  -- Obtain all top level atoms.
  let molAtomsSel = IntMap.keysSet $ mol ^. #atoms

  -- Associate new positions with individual atoms.
  pos3 <- Massiv.map (VectorS . compute @S) . outerSlices <$> resizeM (Sz $ IntSet.size molAtomsSel :. 3) pos
  atomPosMap <- associate pos3 molAtomsSel mempty

  -- Update all atoms with new positions.
  updatePositions (atomPosMap `IntMap.restrictKeys` sel) mol
  where
    -- A zipper for vectors with sets to construct an IntMap
    associate :: (Source r Ix1 e, MonadThrow m) => Vector r e -> IntSet -> IntMap e -> m (IntMap e)
    associate vec selSet acc
      | sizeV /= sizeS = throwM $ MolLogicException "updatePositionsGeneric" "mismatch between number of atoms and coordinates"
      | sizeV == 0 && sizeS == 0 = pure mempty
      | sizeV == 1 && sizeS == 1 = IntMap.insert <$> headSet <*> headVec <*> pure acc
      | otherwise =
        let newAcc = IntMap.insert <$> headSet <*> headVec <*> pure acc
         in join $ associate tailVec <$> tailSet <*> newAcc
      where
        localExc = SpicyIndirectionException "updatePositionsPosVec"
        Sz sizeV = Massiv.size vec
        sizeS = IntSet.size selSet
        splitSet = maybe2MThrow (localExc "no atoms to update left") $ IntSet.minView selSet
        headSet = fst <$> splitSet
        tailSet = snd <$> splitSet
        headVec = headM vec
        tailVec = Massiv.tail vec

----------------------------------------------------------------------------------------------------

-- | Recursively update the coordinates of all real and link atoms in all layers. Link atoms that
-- were found get new coordinates on this layer and then their new coordinates are added to the
-- 'IntMap' of new atom coordinates. This allows to safely update link atom coordinates in
-- deeper layers, that depend on link atoms of higher layers. Dummy atoms in the layer will be
-- removed. But this is what we would want anyway as also the layers above are probably now
-- displaced and the dummies need to be regenerated by another function.
updatePositions :: MonadThrow m => IntMap (VectorS Double) -> Molecule -> m Molecule
updatePositions updateCoords molLayer = do
  -- Update all real atoms of this layer excluding Dummy atoms.
  let oldCoords = fmap (^. #coordinates) $ molLayer ^. #atoms
      newCoords = updateCoords `IntMap.union` oldCoords
      atoms = molLayer ^. #atoms
      linkAtoms = IntMap.filter (isAtomLink . isLink) atoms
      updatedRealAtoms =
        IntMap.intersectionWith
          ( \newC oldA -> oldA & #coordinates .~ newC
          )
          newCoords
          atoms
  updateLinkAtoms <-
    maybe2MThrow (localExc "atom key not found for coordinate update") $
      traverse
        ( \lA -> case isLink lA of
            IsLink {linkModelPartner, linkRealPartner, linkGFactor} -> do
              coordsMP <- getVectorS <$> newCoords IntMap.!? linkModelPartner
              coordsRP <- getVectorS <$> newCoords IntMap.!? linkRealPartner
              newLinkCoords <- VectorS <$> calcLinkCoords coordsMP coordsRP linkGFactor
              return $ lA & #coordinates .~ newLinkCoords
            NotLink -> return lA
        )
        linkAtoms

  -- Updates of this layers data and inputs for next recursion steps.
  let updateNonDummies = updateLinkAtoms <> updatedRealAtoms
      thisLayerUpdated = molLayer & #atoms .~ updateNonDummies
      newLinkCoords = fmap (^. #coordinates) updateLinkAtoms
      newCoordsUpdated = newLinkCoords <> newCoords

  -- Recursively update all sublayers.
  let subMols = thisLayerUpdated ^. #subMol
  subMolsUpdated <- traverse (updatePositions newCoordsUpdated) subMols

  return $ thisLayerUpdated & #subMol .~ subMolsUpdated
  where
    localExc = MolLogicException "updatePositions"

----------------------------------------------------------------------------------------------------

-- | Reduces the search radius of a neighbour list to a smaller distance of neighbours. This should
-- be more efficient than building a new neighbourlist with a different radius.
shrinkNeighbourList ::
  MonadThrow m =>
  IntMap Atom ->
  Map Double NeighbourList ->
  Double ->
  m (Map Double NeighbourList)
shrinkNeighbourList atoms oldNLs newDist
  | isNothing maxDist = throwM . localExc $ "No neighbourlists available."
  | maxDist < Just newDist = throwM . localExc $ "New distance of the neighbour list must be smaller than the old one"
  | otherwise = do
    -- Obtain the neighbourlist which has a larger search distance but is closest to the new one.
    -- This saves time in computing distances.
    bestMatchNL <-
      maybe2MThrow
        ( localExc
            "no matching neighbourlist with a distance larger\
            \ than the new search distance could be found"
        )
        . fmap fst
        . Map.minView
        . Map.filterWithKey (\k _ -> k > newDist)
        $ oldNLs

    -- Check all distances and remove those atoms, which have a higher distance than the search
    -- distance
    newNL <- IntMap.traverseWithKey (\oA tA -> filterNeigbours atoms newDist oA tA) bestMatchNL

    -- Return the old neighbourlists together with the new shrinked one.
    return $ oldNLs <> Map.singleton newDist newNL
  where
    localExc = MolLogicException "shrinkNeighbourList"
    maxDist = fmap (fst . fst) . Map.maxViewWithKey $ oldNLs
    filterNeigbours :: MonadThrow m => IntMap Atom -> Double -> Int -> IntSet -> m IntSet
    filterNeigbours atoms' dist origin targets = do
      originCoord <-
        maybe2MThrow (localExc "Origin atom does not exist in the set of atoms.")
          . fmap getVectorS
          $ (atoms' IntMap.!? origin ^? _Just % #coordinates)
      let filteredTargets =
            IntSet.filter
              ( \t ->
                  let targetCoord = getVectorS <$> (atoms' IntMap.!? t ^? _Just % #coordinates)
                   in case targetCoord of
                        Nothing -> False
                        Just coord -> case distance originCoord coord of
                          Nothing -> False
                          Just d -> d <= dist
              )
              targets
      return filteredTargets

----------------------------------------------------------------------------------------------------

-- | Isolate a molecule layer, usually in preparation for printing. Cleaning involves:
--  * Remove all dummy atoms
--  * Removing all sub-molecules
--  * Update the bond matrix and the fragments
isolateMoleculeLayer :: Molecule -> Molecule
isolateMoleculeLayer mol =
  mol
    & #atoms %~ flip IntMap.restrictKeys realAtomInds
    & #fragment % each % #atoms %~ IntSet.intersection realAtomInds
    & #bonds %~ flip cleanBondMatByAtomInds realAtomInds
    & #subMol .~ mempty
  where
    realAtomInds = IntMap.keysSet . IntMap.filter (\a -> not $ a ^. #isDummy) $ mol ^. #atoms

----------------------------------------------------------------------------------------------------

-- | Spicy tree notation string for identifying an ONIOM node in the tree.
molID2OniomHumanID :: MolID -> Text
molID2OniomHumanID Seq.Empty = "0"
molID2OniomHumanID molID =
  let depth = Seq.length molID
      idTree =
        foldr'
          ( \currentID textAcc ->
              let offSet = fromEnum 'A'
                  idLetter = toEnum $ currentID + offSet
               in textAcc `Text.snoc` idLetter
          )
          (tShow depth)
          molID
   in idTree

----------------------------------------------------------------------------------------------------

<<<<<<< HEAD
-- | Horizontal slices through the ONIOM tree. Gets all layers of the ONIOM finger tree that are on
-- the same depth, no matter if they are in the same branch of the tree or not. The outer sequence
-- is the hierarchical level.
horizontalSlices :: Molecule -> Seq (Seq Molecule)
horizontalSlices mol =
  let allMolIDs = getAllMolIDsHierarchically mol
      idHierarchyGroups = groupBy (\a b -> Seq.length a == Seq.length b) allMolIDs
      molHierarchyGroups = traverse (\molID -> getMultipleMols molID mol) idHierarchyGroups
   in fromMaybe mempty molHierarchyGroups
  where
    -- Apply multiple MolID lenses to a molecule and get all results. No lens must fail.
    getMultipleMols :: Traversable t => t MolID -> Molecule -> Maybe (t Molecule)
    getMultipleMols ids m = traverse (\i -> m ^? molIDLensGen i) ids

----------------------------------------------------------------------------------------------------

-- | Transforms a dense gradient vector to the sparse representation as used by the corresponding
-- atoms.
gradDense2Sparse :: MonadThrow m => Molecule -> m (IntMap (Vector M Double))
gradDense2Sparse mol = do
  let atomKeys = IntMap.keysSet . IntMap.filter (not . isDummy) $ mol ^. #atoms
  denseGrad <-
    maybe2MThrow (localExc "Gradient transformation was requested but not gradient is available") $
      getVectorS <$> mol ^. #energyDerivatives % #gradient
  denseGrad3 <- toList . outerSlices <$> resizeM (Sz $ IntSet.size atomKeys :. 3) denseGrad
  return . IntMap.fromAscList $ RIO.zip (IntSet.toAscList atomKeys) denseGrad3
  where
    localExc = MolLogicException "gradDense2Sparse"

----------------------------------------------------------------------------------------------------

-- | Calculate geometry optimisation convergence criteria by comparing the molecule before and after
-- displacement. A selection must be specified, which atoms are optimised. Gradients and
-- displacements will be checked only for those. The gradients are checked before displacement, the
-- displacement is checked between old and new.
calcGeomConv :: MonadThrow m => IntSet -> Molecule -> Molecule -> m GeomConv
calcGeomConv sel molOld molNew = do
  let eOld = molOld ^. #energyDerivatives % #energy
      eNew = molNew ^. #energyDerivatives % #energy

  let selAtomsOld = flip IntMap.restrictKeys sel $ molOld ^. #atoms
      selAtomsNew = flip IntMap.restrictKeys sel $ molNew ^. #atoms
  cOld <- fmap (compute @U) . concatM 1 . fmap getVectorS $ selAtomsOld ^.. each % #coordinates
  cNew <- fmap (compute @U) . concatM 1 . fmap getVectorS $ selAtomsNew ^.. each % #coordinates
  gNewIM <- flip IntMap.restrictKeys sel <$> gradDense2Sparse molNew
  gNew <- fmap (compute @U) . concatM 1 $ gNewIM

  disp <- Massiv.map abs <$> (cOld .-. cNew)
  maxForce <- Massiv.maximumM . Massiv.map abs $ gNew
  maxDisp <- Massiv.maximumM . Massiv.map abs $ disp
  return
    GeomConv
      { rmsForce = Just . rms $ gNew,
        maxForce = Just maxForce,
        rmsDisp = Just . rms $ disp,
        maxDisp = Just maxDisp,
        eDiff = (-) <$> eNew <*> eOld
      }
  where
    rms v =
      let Sz n = Massiv.size v
       in sqrt . (/ fromIntegral n) . Massiv.sum . Massiv.map (** 2) $ v

----------------------------------------------------------------------------------------------------

-- | Multipole transfer from an 'Original' calculation output to the atoms of the layer.
multipoleTransfer :: MonadThrow m => Molecule -> m Molecule
multipoleTransfer mol = do
  -- Obtain multipoles as by the calculation output.
  mPolesOut <-
    maybe2MThrow (localExc "No multipoles available from output") $
      mol ^? #calcContext % ix (ONIOMKey Original) % #output % _Just % #multipoles

  -- Check if all multipoles, that are necessary are available.
  unless (IntMap.keysSet atomsNeedingPoles == IntMap.keysSet mPolesOut) . throwM . localExc $
    "Mismatch between available and required multipoles"

  -- Update the atoms with the multipoles from the output.
  let updatedAtomsWithPoles =
        IntMap.intersectionWith
          (\a p -> a & #multipoles .~ p)
          atomsNeedingPoles
          mPolesOut
      allAtomsUpdated = updatedAtomsWithPoles `IntMap.union` atoms
  return $ mol & #atoms .~ allAtomsUpdated
  where
    atoms = mol ^. #atoms
    atomsNeedingPoles =
      IntMap.filter (\a -> not $ (isAtomLink . isLink $ a) || isDummy a) atoms
    localExc = MolLogicException "multipoleTransfer"
=======
-- | Get the coordinates of the real system atoms. **The coordinates will be converted to Bohr!**
getCoordsNetVec :: MonadThrow m => Molecule -> m NetVec
getCoordsNetVec mol = do
  coordVecMassiv <-
    compute @S . Massiv.map angstrom2Bohr . flatten . compute @S
      <$> getCoordinatesAs3NMatrix mol

  return . NetVec . Massiv.toVector $ coordVecMassiv
>>>>>>> 42495d6d
<|MERGE_RESOLUTION|>--- conflicted
+++ resolved
@@ -62,14 +62,11 @@
     shrinkNeighbourList,
     isolateMoleculeLayer,
     molID2OniomHumanID,
-<<<<<<< HEAD
     horizontalSlices
     gradDense2Sparse
     calcGeomConv
     multipoleTransfer
-=======
     getCoordsNetVec,
->>>>>>> 42495d6d
   )
 where
 
@@ -88,11 +85,8 @@
     sum,
     toList,
   )
-<<<<<<< HEAD
 import qualified Data.Massiv.Array as Massiv
-=======
 import Data.Massiv.Array.Manifest.Vector as Massiv
->>>>>>> 42495d6d
 import Data.Massiv.Core.Operations ()
 import Data.Maybe
 import Optics hiding (Empty, element, (:>))
@@ -2659,7 +2653,6 @@
 
 ----------------------------------------------------------------------------------------------------
 
-<<<<<<< HEAD
 -- | Horizontal slices through the ONIOM tree. Gets all layers of the ONIOM finger tree that are on
 -- the same depth, no matter if they are in the same branch of the tree or not. The outer sequence
 -- is the hierarchical level.
@@ -2750,7 +2743,9 @@
     atomsNeedingPoles =
       IntMap.filter (\a -> not $ (isAtomLink . isLink $ a) || isDummy a) atoms
     localExc = MolLogicException "multipoleTransfer"
-=======
+
+----------------------------------------------------------------------------------------------------
+
 -- | Get the coordinates of the real system atoms. **The coordinates will be converted to Bohr!**
 getCoordsNetVec :: MonadThrow m => Molecule -> m NetVec
 getCoordsNetVec mol = do
@@ -2758,5 +2753,4 @@
     compute @S . Massiv.map angstrom2Bohr . flatten . compute @S
       <$> getCoordinatesAs3NMatrix mol
 
-  return . NetVec . Massiv.toVector $ coordVecMassiv
->>>>>>> 42495d6d
+  return . NetVec . Massiv.toVector $ coordVecMassiv