--- conflicted
+++ resolved
@@ -1,104 +1,70 @@
--- This file has been generated from package.yaml by hpack version 0.20.0.
---
--- see: https://github.com/sol/hpack
---
--- hash: 9acaa30f52e7291096d917bea9960a390c00d9ed0cd8623e8853c42ab61c8507
-
-name:           spicy
-version:        0.0.1.0
-description:    Please see the README on Github at <https://github.com/githubuser/simple#readme>
-homepage:       https://github.com/sheepforce/hONIOM
-bug-reports:    https://github.com/sheepforce/hONIOM/issues
-author:         Phillip Seeber
-maintainer:     phillip.seeber@uni-jena.de
-copyright:      Phillip Seeber
-license:        GPL-3
-license-file:   LICENSE
-build-type:     Simple
-cabal-version:  >= 1.10
-
+name: spicy
+version: 0.0.1.0
+cabal-version: >=1.10
+build-type: Simple
+license: GPL-3
+license-file: LICENSE
+copyright: Phillip Seeber
+maintainer: phillip.seeber@uni-jena.de
+homepage: https://github.com/sheepforce/hONIOM
+bug-reports: https://github.com/sheepforce/hONIOM/issues
+description:
+    Please see the README on Github at <https://github.com/githubuser/simple#readme>
+author: Phillip Seeber
 extra-source-files:
     ChangeLog.md
     README.md
 
 source-repository head
-  type: git
-  location: https://github.com/sheepforce/hONIOM
+    type: git
+    location: https://github.com/sheepforce/hONIOM
 
 library
-  hs-source-dirs:
-      src
-  build-depends:
-      base >=4.7 && <5
-    , hmatrix >= 0.18.0.0
-    , containers >= 0.5.7.1
-    , microlens-platform >= 0.3.9.0
-    , attoparsec >=0.13.1.0
-    , text >=1.2.2.0
-    , process >= 1.4.3.0
-<<<<<<< HEAD
-    , split >= 0.2.3.2
-=======
-    , either-unwrap >= 1.1
-    , random >= 1.1
-    , parallel >= 3.2
-    , containers >= 0.5.7.1
-    , deepseq >= 1.4.2.0
->>>>>>> 7b71ac7d
-  exposed-modules:
-      Spicy.MolecularSystem
-    , Spicy.Types
-    , Spicy.Math
-    , Spicy.Parser
-    , Spicy.MolWriter
-    , Spicy.Wrapper
-    , Spicy.Wrapper.ORCA
-    , Spicy.Wrapper.ORCA.Methods
-    , Spicy.UnitTests.Data
-  default-language:
-      Haskell2010
+    exposed-modules:
+        Spicy.MolecularSystem
+        Spicy.Types
+        Spicy.Math
+        Spicy.Parser
+        Spicy.MolWriter
+        Spicy.Wrapper
+        Spicy.Wrapper.ORCA
+        Spicy.Wrapper.ORCA.Methods
+        Spicy.UnitTests.Data
+    build-depends:
+        base >=4.7 && <5,
+        hmatrix >=0.18.0.0,
+        containers >=0.5.7.1,
+        microlens-platform >=0.3.9.0,
+        attoparsec >=0.13.1.0,
+        text >=1.2.2.0,
+        process >=1.4.3.0,
+        split >=0.2.3.2,
+        deepseq >=1.4.2.0,
+        parallel >=3.2.1.0,
+        random >=1.1
+    default-language: Haskell2010
+    hs-source-dirs: src
 
 executable spicy
-  main-is:
-      spicy.hs
-  hs-source-dirs:
-      app
-  ghc-options:
-      -threaded -rtsopts -with-rtsopts=-N
-  build-depends:
-      base >=4.7 && <5
-    , spicy
-  default-language:
-      Haskell2010
+    main-is: spicy.hs
+    build-depends:
+        base >=4.7 && <5,
+        spicy -any
+    default-language: Haskell2010
+    hs-source-dirs: app
+    ghc-options: -threaded -rtsopts -with-rtsopts=-N
 
 executable spicy-tests
-  main-is:
-      testing.hs
-  hs-source-dirs:
-      app
-  ghc-options:
-      -threaded -rtsopts -with-rtsopts=-N
-  build-depends:
-      base >= 4.7 && <5
-    , tasty >= 0.11.3
-    , text >=1.2.2.0
-    , attoparsec >=0.13.1.0
-    , spicy
-    , either-unwrap >= 1.1
-    , tasty-hunit
-    , hmatrix >= 0.18.0.0
-  default-language:
-      Haskell2010
-
--- test-suite simple-test
---   type: exitcode-stdio-1.0
---   main-is: Spec.hs
---   hs-source-dirs:
---       test
---   ghc-options: -threaded -rtsopts -with-rtsopts=-N
---   build-depends:
---       base >=4.7 && <5
---     , simple
---   other-modules:
---       Paths_simple
---   default-language: Haskell2010+    main-is: testing.hs
+    build-depends:
+        base >=4.7 && <5,
+        tasty >=0.11.3,
+        text >=1.2.2.0,
+        attoparsec >=0.13.1.0,
+        spicy -any,
+        either-unwrap >=1.1,
+        tasty-hunit -any,
+        hmatrix >=0.18.0.0
+    default-language: Haskell2010
+    hs-source-dirs: app
+    ghc-options: -threaded -rtsopts -with-rtsopts=-N