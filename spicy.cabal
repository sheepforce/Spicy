--- conflicted
+++ resolved
@@ -4,21 +4,11 @@
 --
 -- see: https://github.com/sol/hpack
 --
-<<<<<<< HEAD
--- hash: 8c6b23844ca891a9dd9fe640a8eab8c62ff7d6c752bc349bb5897ce7307669d8
-
-name:           spicy
-version:        0.0.0.1
-description:    Please see the README on GitHub at <https://gitlab.com/theoretical-chemistry-jena/quantum-chemistry/Spicy>
-homepage:       https://github.com/sheepforce/Spicy#readme
-bug-reports:    https://github.com/sheepforce/Spicy/issues
-=======
 -- hash: b65b71e3d4ebe928f4576bbbd832aa1724efb5e608fdf1ca0f28282b9d0c1a0d
 
 name:           spicy
 version:        0.0.0.1
 description:    Please see the README on GitLab at <https://gitlab.com/theoretical-chemistry-jena/quantum-chemistry/Spicy>
->>>>>>> eb148759
 author:         Phillip Seeber
 maintainer:     phillip.seeber@uni-jena.de
 copyright:      2019 Phillip Seeber
